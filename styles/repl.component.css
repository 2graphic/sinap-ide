--- conflicted
+++ resolved
@@ -22,9 +22,6 @@
 .repl-item .repl-line-number {
     vertical-align: text-top;
     font-weight: bold;
-<<<<<<< HEAD
-    color: #a2b2ef;
-=======
     font-size: 50%;
     color: #666666;
 }
@@ -36,7 +33,6 @@
 
 ::-webkit-scrollbar { 
     display: none; 
->>>>>>> 0e41d115
 }
 
 #repl-cl input {
