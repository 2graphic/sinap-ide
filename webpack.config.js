// File: webpack.config.js
// Created by: Daniel James
// Date created: January 2, 2017
//
// Builds and bundles everything into the ./build directory.
//

// Lots of ideas taken from: https://angular.io/docs/ts/latest/guide/webpack.html

const webpack = require('webpack');
const CommonsChunkPlugin = webpack.optimize.CommonsChunkPlugin;
const HtmlWebpackPlugin = require('html-webpack-plugin');
const webpackMerge = require('webpack-merge');

module.exports = (env = {}) => { // pass command line arguments like `webpack ... --env.arg=value`
    const ENV = env.ENV ? env.ENV : 'development';

    /**
     * Common configuration for all targets
     */
    let common = {
        devtool: 'cheap-module-eval-source-map', // There's faster/slower options depending on the quality of source map you want.

        node: {
            __dirname: false,
            __filename: false,
            fs: false,
        },

        output: {
            path: './build',
            filename: '[name].js',
            sourceMapFilename: '[name].js.map',
            chunkFilename: '[id].chunk.js'
        },

        resolve: {
            extensions: ['.ts', '.js', '.json', '.css', '.html']
        },

        module: {
            loaders: [
                {
                    test: /\.(png|jpg|gif|svg)$/,
                    loader: "file-loader?name=[name]-[hash].[ext]"
                }
            ]
        },

        plugins: [
            new webpack.DefinePlugin({
                'process.env': {
                    'ENV': JSON.stringify(ENV)
                }
            }),
        ]
    }

    /**
     * Configurations to use specifically for ENV == 'production'
     */
    var productionTarget = {
        devtool: 'none',

        plugins: [
            new webpack.NoEmitOnErrorsPlugin(),

            // Note because our project is ES6, we're using the harmony branch of uglifyjs
            new webpack.optimize.UglifyJsPlugin({
                debug: false,
                minimize: true,
                output: {
                    comments: false
                },
            }),
        ]
    };



    /**
     * Target configuration for our electron bootstrap project
     */
    var electronTarget = webpackMerge(common, {
        target: 'electron',

        entry: {
            'index': './app/index',
        },

        module: {
            loaders: [
                {
                    test: /\.ts$/,
                    loader: 'ts-loader',
                }
            ]
        }
    });

    /**
     * Target for the main sinap-ide project
     */
    var webTarget = webpackMerge(common, {
        target: 'web',

        entry: {
            'polyfills': "./app/polyfills.ts",
            'main': './app/main',
            'modal': './app/modal-windows/main'
        },

        module: {
            exprContextCritical: false, //https://github.com/angular/angular/issues/11580
            loaders: [
                {
                    test: /\.ts$/,
                    loaders: ['ts-loader', 'angular2-template-loader']
                },
                {
                    test: /\.html$/,
                    loader: "html-loader?interpolate&attrs[]=img:src&attrs[]=link:href"
                },
                {
                    test: /\.css$/,
                    loaders: ["to-string-loader", "css-loader"]
                }
            ]
        },

        plugins: [
            new HtmlWebpackPlugin({
                template: './app/index.html',
                chunks: ['polyfills', 'main']
            }),
            new HtmlWebpackPlugin({
                template: './app/modal-windows/index.html',
                filename: 'modal.html',
                chunks: ['polyfills', 'modal']
            }),

            // Make sure to run `npm run build:dll` everytime you update angular
            new webpack.DllReferencePlugin({
                context: '.',
                manifest: require('./dll/vendor-manifest.json'),
            }),
        ],

        externals: {
            // Electron has its own syntax for requiring that conflicts with Webpack
            'electron': 'require("electron")',
            'net': 'require("net")',
            'remote': 'require("remote")',
            'shell': 'require("shell")',
            'app': 'require("app")',
            'ipc': 'require("ipc")',
            'fs': 'require("fs")',
            'buffer': 'require("buffer")',
            'system': '{}',
            'file': '{}'
        }
<<<<<<< HEAD
    }];
=======
    });

    /**
     * Temporary target to build in a DFA Interpreter into the project.
     */
    var pluginTarget = webpackMerge(common, {
        target: 'web',

        entry: {
            'dfa-interpreter': './plugins/dfa-interpreter'
        },

        output: {
            path: './build/plugins',
            library: 'module'
        },

        resolve: {
            extensions: ['.ts']
        },

        module: {
            loaders: [
                {
                    test: /\.ts$/,
                    loaders: ['ts-loader']
                }
            ]
        }
    });


    /**
     * Our webpack configuration
     */
    var config = [
        electronTarget,
        webTarget,
        pluginTarget,
    ];

    // Adjustments for production build.
    if (ENV == 'production') {
        config = Array.from(config, (target) => {
            return webpackMerge(target, productionTarget);
        });
    }

    return config;
};
>>>>>>> 3b0db71c
<|MERGE_RESOLUTION|>--- conflicted
+++ resolved
@@ -159,9 +159,6 @@
             'system': '{}',
             'file': '{}'
         }
-<<<<<<< HEAD
-    }];
-=======
     });
 
     /**
@@ -211,5 +208,4 @@
     }
 
     return config;
-};
->>>>>>> 3b0db71c
+};