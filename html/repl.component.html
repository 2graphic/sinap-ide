--- conflicted
+++ resolved
@@ -4,13 +4,9 @@
         <div id="repl-output">
             <div class="repl-item" *ngFor="let comm of results; let i = index;"
             (click)="commandText = comm.input; input.focus()">
-<<<<<<< HEAD
-                <span class="repl-line-number">></span>
-=======
                 <div class="input">
                 <!-- <span class="repl-line-number">[{{results.length - i}}]:</span> -->
                 <div class="repl-left-padding">&gt;</div>
->>>>>>> 0e41d115
                 {{comm.input}}
                 </div>
                 <div class="repl-left-padding">&lt;</div>
