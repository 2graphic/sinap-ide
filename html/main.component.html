<<<<<<< HEAD
<div class="flex-container-row full-size">
  <div id="sidebar">
    <sinap-side-bar [icons]="icons">
    </sinap-side-bar>
  </div>
  <div id="content" class="flex-container-column">
    <div id="top-panels" class="flex-container-row">
      <div id="side-panel">
        <sinap-properties-panel [hidden]="!(propertiesIcon.active)">
        </sinap-properties-panel>
        <sinap-tools-panel [hidden]="!(toolsIcon.active)">
        </sinap-tools-panel>
      </div>
      <div id="editor-panel">
      </div> 
    </div>
    <div id="bottom-panels" class="flex-container-row">
      <div id="bottom-panel"></div>
    </div>
=======
<div style="height: 100%;">
  <div style="float: left; height: 100%;">
    <sinap-side-bar></sinap-side-bar>
  </div>
  <div style="background-color: #eee; height: 100%; width: 100%">
    some text
  <repl></repl>
>>>>>>> fc5ec552
  </div>
</div><|MERGE_RESOLUTION|>--- conflicted
+++ resolved
@@ -1,4 +1,3 @@
-<<<<<<< HEAD
 <div class="flex-container-row full-size">
   <div id="sidebar">
     <sinap-side-bar [icons]="icons">
@@ -16,16 +15,9 @@
       </div> 
     </div>
     <div id="bottom-panels" class="flex-container-row">
-      <div id="bottom-panel"></div>
+      <div id="bottom-panel">
+        <repl></repl>
+      </div>
     </div>
-=======
-<div style="height: 100%;">
-  <div style="float: left; height: 100%;">
-    <sinap-side-bar></sinap-side-bar>
-  </div>
-  <div style="background-color: #eee; height: 100%; width: 100%">
-    some text
-  <repl></repl>
->>>>>>> fc5ec552
   </div>
 </div>