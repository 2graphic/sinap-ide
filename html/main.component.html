<div class="flex-container-row full-size">
  <div id="sidebar">
    <sinap-side-bar [icons]="
    [{
      path: 'properties.svg',
      name: 'Properties'
    },
    {
      path: 'tools.svg',
      name: 'Tools'
    },
    {
      path: 'files.svg',
      name: 'Files'
    }]">
    </sinap-side-bar>
  </div>
  <div id="content" class="flex-container-column">
    <div id="top-panels" class="flex-container-row">
      <div id="side-panel">
        <sinap-properties-panel [hidden]="!(sideBar.active == 'Properties')">
        </sinap-properties-panel>
        <sinap-tools-panel [hidden]="!(sideBar.active == 'Tools')">
        </sinap-tools-panel>
        <sinap-files-panel [hidden]="!(sideBar.active == 'Files')">
        </sinap-files-panel>
      </div>
<<<<<<< HEAD
      <div id="editor-panel">
        <sinap-graph-editor [graph]="graph" (selectionChanged)="graphSelectionChanged($event)"></sinap-graph-editor>
=======
      <div id="editor-panel" class="flex-container-column">
        <sinap-graph-editor [graph]="graph" id="graph-editor"></sinap-graph-editor>
        <sinap-status-bar id="status-bar" [title]="'Finite Automata'" [items]="['Deterministic', '...']"></sinap-status-bar>
>>>>>>> 586a5d4c
      </div> 
    </div>
    <div id="bottom-panels" class="flex-container-row">
      <div id="bottom-panel">
        <repl></repl>
      </div>
    </div>
  </div><|MERGE_RESOLUTION|>--- conflicted
+++ resolved
@@ -25,14 +25,9 @@
         <sinap-files-panel [hidden]="!(sideBar.active == 'Files')">
         </sinap-files-panel>
       </div>
-<<<<<<< HEAD
-      <div id="editor-panel">
-        <sinap-graph-editor [graph]="graph" (selectionChanged)="graphSelectionChanged($event)"></sinap-graph-editor>
-=======
       <div id="editor-panel" class="flex-container-column">
-        <sinap-graph-editor [graph]="graph" id="graph-editor"></sinap-graph-editor>
+        <sinap-graph-editor [graph]="graph" (selectionChanged)="graphSelectionChanged($event)" id="graph-editor"></sinap-graph-editor>
         <sinap-status-bar id="status-bar" [title]="'Finite Automata'" [items]="['Deterministic', '...']"></sinap-status-bar>
->>>>>>> 586a5d4c
       </div> 
     </div>
     <div id="bottom-panels" class="flex-container-row">
