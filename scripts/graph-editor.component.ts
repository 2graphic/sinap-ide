--- conflicted
+++ resolved
@@ -216,39 +216,22 @@
    */
   onKeyDown(e : KeyboardEvent) : void {
     if(e.keyCode == 46) {
-<<<<<<< HEAD
-      let edges : Array<DrawableEdge> = [];
-      let nodes : Array<DrawableNode> = [];
-      while(this.selectedItems.length > 0) {
-        let i = this.selectedItems.pop();
-        if(i.isEdge())
-          edges.push(i);
-        else
-          nodes.push(i);
-=======
       let edges = new Set<DrawableEdge>();
       let nodes = new Set<DrawableNode>();
       for (let e of this.delegate.selectedElements){
-        if(isDrawableEdge(e)){
+        if(e.isEdge()){
           edges.add(e);
-        } else if (isDrawableNode(e)) {
+        } else if (e.isNode()) {
           nodes.add(e);
         }
->>>>>>> 38ed6833
       }
       let unselectedEdges = [...this.graph.edges].filter(x => !edges.has(x))
 
       for(let n of nodes) {
-<<<<<<< HEAD
-        for(let u of this.unselectedItems)
-          if(u.isEdge() && (u.source === n || u.destination === n))
-            edges.push(u);
-=======
         for (let e of unselectedEdges.filter(u =>
                       (u.source === n || u.destination === n))){
           edges.add(e);
         }
->>>>>>> 38ed6833
         this._graph.removeNode(n);
       }
       for(let e of edges)
@@ -454,19 +437,8 @@
           }
           else if(this._graph.canCreateEdge(this.dragObject.source, hit)) {
             let edge = this._graph.createEdge(this.dragObject.source, hit)
-<<<<<<< HEAD
-            this.clearSelected();
-            this.addSelectedItem(edge);
-=======
-            //
-            // TODO:
-            // The plugin should handle this.
-            // Rename showRightArrow to showDestinationArrow, and same for left.
-            //
-            edge.showRightArrow = true;
             this.delegate.clearSelected();
             this.delegate.selectElement(edge);
->>>>>>> 38ed6833
           }
         }
       }
