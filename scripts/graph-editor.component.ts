// File: graph-editor.component.ts
// Created by: CJ Dimaano
// Date created: October 10, 2016
//
//
// Notes:
//
// For deleting graph components, it would be better to have a global keybinding
// with the keybind activation event calling some method to delete the selected
// components. It may be better to have such functionality outside of this
// graph-editor-component.
//
// The canvas element needs to have its height and width properties updated in
// order for its rendering context to be resized properly. Using css to handle
// resizing for the canvas will stretch the image on the cavas as well as its
// "pixels" rather than having the canvas map 1:1 with the screen.
//
//
// TODO:
// - Special draw start node.
// - Special draw "final/accept" nodes.
// - @Input height/width
// - Zoom and Pan
<<<<<<< HEAD
// - Make it so that if any part of a component is caught within the selection
//   box, it is selected
// - Something about deep binding for the graph components? [For now, use redraw]
// - Add a selectionChanged event. [Should this be in the DrawableGraph object?]
=======
//   pinch to zoom/two-touch drag to pan
// - Make it so that if any part of a component is caught within the selection
//   box, it is selected
// - Something about deep binding for the graph components? [For now, use redraw]
>>>>>>> ef162831
// - Add mouse hover display behavior
//   - Show edge anchor points
//   - etc.
// - Have a visual indication for determining if an edge can be moved from one
//   node to another.
// - Update documentation.
//
//

// Imports /////////////////////////////////////////////////////////////////////

import {
  AfterViewInit,
  AfterViewChecked,
  Component,
  ElementRef,
  EventEmitter,
  HostListener,
  Input,
  OnChanges,
  Output,
  SimpleChanges,
  ViewChild
} from "@angular/core";

<<<<<<< HEAD
/////// Delegate Interfaces

export interface EditorDelegate {
  selectedElements : Set<DrawableThing>;
  selectElement(element : DrawableThing) : void;
  deselectElement(element : DrawableThing) : void;
  clearSelected() : void;
}

export interface DrawableThing {
  isGraph() : this is DrawableGraph;
  isEdge() : this is DrawableEdge;
  isNode() : this is DrawableNode;
}

export interface DrawableGraph extends DrawableThing {
  readonly nodes : Iterable<DrawableNode>;
  readonly edges : Iterable<DrawableEdge>;

  createNode(x? : number, y? : number) : DrawableNode
  /* contractually `src` -> `dest` will have been validated by 
  `canCreateEdge`, Graph implementations are not required to test this */
  createEdge(src : DrawableNode, dest : DrawableNode, like? : DrawableEdge) : DrawableEdge
  /* contractually `original` will be in the list,
  this is not necessarily checked by implementations */
  replaceEdge(original : DrawableEdge, replacement : DrawableEdge) : void
  /* contractually `node` will be in the list,
  this is not necessarily checked by implementations */
  removeNode(node : DrawableNode) : void
  /* contractually `edge` will be in the list,
  this is not necessarily checked by implementations */
  removeEdge(edge : DrawableEdge) : void
  canCreateEdge(src : DrawableNode, dest : DrawableNode, like? : DrawableEdge) : boolean 
}

export interface DrawableEdge extends DrawableThing {
  source : DrawableNode;
  destination : DrawableNode;
  showSourceArrow : boolean;
  showDestinationArrow : boolean;
  color : string;
  lineStyle : string;
  lineWidth : number;
  label : string;
  // todo more display properties
}

export interface DrawableNode extends DrawableThing{
  x : number;
  y : number;
  label : string;
  
  color : string;
  borderColor: string;
  borderStyle: string; // TODO: enforce "solid" | "dashed" | "dotted"
  borderWidth: number;
  // todo more display properties
}



///// The main component
=======
// Static constants ////////////////////////////////////////////////////////////
//
// Note:
// These values should probably be defined in some user/workspace preferences
// file.
//

/**
 * GRID_MAJOR
 *   Grid spacing between major ticks.
 */
const GRID_MAJOR : number = 40;

//
// TODO:
// Grid minor spacing?
//

/**
 * NUDGE
 *   The distance the cursor must move by in order to cancel waiting for
 *   dragging a node.
 */
const NUDGE : number = 3;

/**
 * STICKY_DELAY
 *   Number of miliseconds to wait for sticking a graph element to the cursor.
 */
const STICKY_DELAY : number = 300;

/**
 * COS_THETA
 *   Used in the rotation matrix for drawing edge arrows.
 */
const COS_THETA : number = Math.cos(5 * Math.PI / 6);

/**
 * SIN_THETA
 *   Used in the rotation matrix for drawing edge arrows.
 */
const SIN_THETA : number = Math.sin(5 * Math.PI / 6);

// Public interfaces ///////////////////////////////////////////////////////////

/**
 * Drawable
 *   Interface for determining if an object is a drawable graph entity.
 */
export interface Drawable {
  isGraph() : this is DrawableGraph;
  isEdge() : this is DrawableEdge;
  isNode() : this is DrawableNode;
}

/**
 * DrawableGraph
 *   Interface that exposes drawable graph properties and methods.
 */
export interface DrawableGraph extends Drawable {
  readonly nodes : Iterable<DrawableNode>;
  readonly edges : Iterable<DrawableEdge>;

  createNode(x? : number, y? : number) : DrawableNode
  /* contractually `src` -> `dest` will have been validated by 
  `canCreateEdge`, Graph implementations are not required to test this */
  createEdge(src : DrawableNode, dest : DrawableNode, like? : DrawableEdge) : DrawableEdge
  /* contractually `original` will be in the list,
  this is not necessarily checked by implementations */
  replaceEdge(original : DrawableEdge, replacement : DrawableEdge) : void
  /* contractually `node` will be in the list,
  this is not necessarily checked by implementations */
  removeNode(node : DrawableNode) : void
  /* contractually `edge` will be in the list,
  this is not necessarily checked by implementations */
  removeEdge(edge : DrawableEdge) : void
  canCreateEdge(src : DrawableNode, dest : DrawableNode, like? : DrawableEdge) : boolean 
}

/**
 * DrawableEdge
 */
export interface DrawableEdge extends Drawable {
  source : DrawableNode;
  destination : DrawableNode;
  showSourceArrow : boolean;
  showDestinationArrow : boolean;
  color : string;
  lineStyle : string;
  lineWidth : number;
  name : string;
  // todo more display properties
}

/**
 * DrawableNode
 */
export interface DrawableNode extends Drawable {
  x : number;
  y : number;
  label : string;
  
  color : string;
  borderColor: string;
  borderStyle: string; // TODO: enforce "solid" | "dashed" | "dotted"
  borderWidth: number;
  // todo more display properties
}

// Graph Editor Angular Component //////////////////////////////////////////////
>>>>>>> ef162831

@Component({
  moduleId: module.id,
  selector: "sinap-graph-editor",
  templateUrl: "../html/graph-editor.component.html",
  styleUrls: [
    "../styles/graph-editor.component.css"
  ]
})

/**
 * GraphEditorComponent
 *   Angular2 component that provides a canvas for drawing nodes and edges.
 */
export class GraphEditorComponent
  implements AfterViewInit, AfterViewChecked, OnChanges {

  /**
   * selectionChanged
   *   An event emitter that is emitted when the selected items is changed.
   */
  @Output() selectionChanged = new EventEmitter();

  /**
   * graph
   *   Input property for the graph object.
   */
  @Input() graph : DrawableGraph;

  public delegate : EditorDelegate;

  /**
   * graphEditorCanvas
   *   Reference to the canvas child element.
   */
  @ViewChild("sinapGraphEditorCanvas") graphEditorCanvas : ElementRef;

  /**
   * g
   *   The 2D graphics rendering context from the canvas element.
<<<<<<< HEAD
   */
  private g : CanvasRenderingContext2D;
=======
   */
  private g : CanvasRenderingContext2D = null;

  /**
   * gridOriginPt
   *   The coordinates of the grid origin.
   */
  private gridOriginPt = { x: 0, y: 0 };
>>>>>>> ef162831

  /**
   * downEvt
   *   The previous mousedown event payload.
   */
  private downEvt : MouseEvent = null;

  /**
   * isWaiting
   *   Determines if the mousedown event is still waiting.
   */
  private isWaiting : boolean = false;

  /**
   * dragObect
   *   The graph component being dragged by the cursor.
   */
  private dragObject : DrawableNode | DrawableEdge = null;

  /**
   * replaceEdge
   *   The edge to be replaced once the new edge has been created.
   */
<<<<<<< HEAD
  private replaceEdge : DrawableEdge = null;

  /**
   * _graph
   *   The active graph being edited.
   */
  private _graph : DrawableGraph = null;

  /**
   * graph
   *   Sets the active graph.
   */
  set graph(value : DrawableGraph) {
    this._graph = value;
    this.delegate.clearSelected();
    this.redraw();
  }

  /**
   * graph
   *   Gets the active graph.
   */
  get graph() : DrawableGraph {
    return this._graph;
  }
=======
  private moveEdge : DrawableEdge = null;

  /**
   * selectedItems
   *   The set of selected graph components.
   */
  private selectedItems : Set<DrawableEdge | DrawableNode> =
    new Set<DrawableEdge | DrawableNode>();

  /**
   * unselectedItems
   *   The set of unselected graph components.
   */
  private unselectedItems : Set<DrawableEdge | DrawableNode> =
    new Set<DrawableEdge | DrawableNode>();
>>>>>>> ef162831

  /**
   * dragNode
   *   Sets the node being dragged by the cursor.
   * 
   * TODO:
   * Should this be an @Input?
   */
  set dragNode(value : DrawableNode) {
    this.dragObject = value;
  }

  /**
   * ngAfterViewInit
   *   Gets the canvas rendering context and resizes the canvas element.
   */
  ngAfterViewInit() {
    this.g = this.graphEditorCanvas.nativeElement.getContext("2d");
    this.resize();
  }

  /**
   * ngAfterViewChecked
   *   [Temporary] Updates the size of the canvas.
   */
  ngAfterViewChecked() {
    //
    // TODO:
    // Figure out a more efficient way to handle resizing.
    //
    // this.resize();
  }

<<<<<<< HEAD
=======
  /**
   * ngOnChanges
   *   Updates the view when a bound property is changed.
   */
  ngOnChanges(changes : SimpleChanges) {
    for(let c in changes) {
      if(c == "graph" && this.g !== null) {
        this.redraw();
      }
    }
  }

  /**
   * clearSelected
   *   Clears the selected items.
   */
  clearSelected() : void {
    this.selectedItems.clear();
    this.unselectedItems.clear();
    for(let n of this.graph.nodes)
      this.unselectedItems.add(n);
    for(let e of this.graph.edges)
      this.unselectedItems.add(e);
    this.selectionChanged.emit(
      new Set<Drawable>(this.selectedItems)
    );
  }

>>>>>>> ef162831
  /**
   * onKeyDown
   *   Handles the delete key.
   * 
   * Note:
   *   I don't like where this is.
   */
  onKeyDown(e : KeyboardEvent) : void {
    // Delete keyCode is 46.
    if(e.keyCode == 46) {
      let edges = new Set<DrawableEdge>();
      let nodes = new Set<DrawableNode>();
<<<<<<< HEAD
      for (let e of this.delegate.selectedElements){
        if(e.isEdge()){
          edges.add(e);
        } else if (e.isNode()) {
          nodes.add(e);
=======
      for (let ele of this.selectedItems){
        if(ele.isEdge()){
          edges.add(ele);
        }
        else if (ele.isNode()) {
          nodes.add(ele);
>>>>>>> ef162831
        }
      }
      let unselectedEdges = [...this.graph.edges].filter(x => !edges.has(x))

      for(let n of nodes) {
        for (let e of unselectedEdges.filter(u =>
                      (u.source === n || u.destination === n))){
          edges.add(e);
        }
<<<<<<< HEAD
        this._graph.removeNode(n);
      }
      for(let e of edges)
        this._graph.removeEdge(e);
      this.delegate.clearSelected();
=======
        this.graph.removeNode(n);
      }
      for(let e of edges)
        this.graph.removeEdge(e);
      this.clearSelected();
>>>>>>> ef162831
      this.redraw();
    }
  }

  /**
   * onMouseDown
   *   Handles the mousedown event.
   */
  onMouseDown(e : MouseEvent) : void {

    // Make sure only the left mouse button is down.
    if(e.buttons == 1) {

      // Save mouse click canvas coordinates and set waiting to true.
      this.downEvt = e;
      this.isWaiting = true;

      // Set a timeout.
      setTimeout(() => {

        // Set the drag object and reset waiting to false if the waiting flag is
        // still set to true.
        if(this.isWaiting) {
          let downPt = getMousePt(this.g, this.downEvt);
          this.isWaiting = false;
          this.dragObject =
            this.hitTest(downPt.x, downPt.y);

          // Create a new node and set it as the drag object if no drag object
          // was set.
          if(this.dragObject === null) {
<<<<<<< HEAD
            this.dragObject = this._graph.createNode(downPt.x, downPt.y);
=======
            this.dragObject = this.graph.createNode(downPt.x, downPt.y);
>>>>>>> ef162831
            //
            // TODO:
            // The graph service should be doing this.
            //
            this.dragObject.label = "q0";
            drawNode(this.g, this.dragObject);
          }

          // Set the drag object to some dummy edge and the replace edge to the
          // original drag object if the drag object was an edge.
          else if(this.dragObject.isEdge()) {
            //
            // TODO:
            // Determine which side of the edge the hit test landed on.
            //
<<<<<<< HEAD
            this.replaceEdge = this.dragObject;
            this.dragObject = new GhostEdge(this.replaceEdge.source);
=======
            this.moveEdge = this.dragObject;
            this.dragObject = new GhostEdge(this.moveEdge.source);
>>>>>>> ef162831
            this.g.globalAlpha = 0.3;
            drawEdge(this.g, this.dragObject, downPt.x, downPt.y);
            this.g.globalAlpha = 1;
          }

          // Update the node position if the drag object was set to a node.
          else if(this.dragObject.isNode()) {
            this.dragObject.x = downPt.x;
            this.dragObject.y = downPt.y;
            this.redraw();
          }
        }
<<<<<<< HEAD
      }, 300);
=======
      }, STICKY_DELAY);
>>>>>>> ef162831
    }
  }

  /**
   * onMouseMove
   *   Handles the mousemove event.
   */
  onMouseMove(e : MouseEvent) : void {

    // Make sure only the left mouse button is down.
    if(e.buttons == 1) {

      // Set the down event if it wasn't previously captured.
      //
      // Note:
      //   The only time this should happen is if a node is being dragged from
      //   the components panel, in which case, the dragNode method should be
      //   called to set the drag object.
      if(this.downEvt === null)
        this.downEvt = e;

      // Get the change in x and y locations of the cursor.
      let downPt = getMousePt(this.g, this.downEvt);
      let ePt = getMousePt(this.g, e);
      let dx = downPt.x - ePt.x;
      let dy = downPt.y - ePt.y;

      // Reset waiting if waiting is still active and the mouse has moved too
      // far.
<<<<<<< HEAD
      //
      // Note:
      //   The radius is hardcoded to 3 for now.
      if(this.isWaiting && (dx * dx + dy * dy > 3 * 3)) {
=======
      if(this.isWaiting && (dx * dx + dy * dy > NUDGE * NUDGE)) {
>>>>>>> ef162831
        this.isWaiting = false;

        // Check the drag object.
        this.dragObject = this.hitTest(ePt.x, ePt.y);

        // Set the drag object to a dummy edge if the drag object is a node.
<<<<<<< HEAD
        if(this.dragObject.isNode())
=======
        if(this.dragObject != null && this.dragObject.isNode())
>>>>>>> ef162831
          this.dragObject = new GhostEdge(this.dragObject);

        // Clear the selected items if the drag object is not a node.
        else
          this.delegate.clearSelected();
      }

      // Update the canvas if waiting is not set.
      else if(!this.isWaiting) {

        // Update the selection box if selecting.
        if(this.dragObject === null) {
          let rect = makeRect(downPt.x, downPt.y, ePt.x, ePt.y);

<<<<<<< HEAD
          // TODO: I made this not DRY, also it lost the unselected elements efficiency boost
          // Update the selected components.
          this.delegate.clearSelected();
          for(let u of this.graph.nodes) {
            if(this.rectHitTest(u, rect))
              this.delegate.selectElement(u);
          }
          for(let u of this.graph.edges) {
            if(this.rectHitTest(u, rect))
              this.delegate.selectElement(u);
          }
  
=======
          // Update the selected components.
          for(let i of this.selectedItems) {
            if(!this.rectHitTest(i, rect))
              moveItem(this.selectedItems, this.unselectedItems, i);
          }
          for(let i of this.unselectedItems) {
            if(this.rectHitTest(i, rect))
              moveItem(this.unselectedItems, this.selectedItems, i);
          }
          this.selectionChanged.emit(new Set<DrawableEdge | DrawableNode>(
            this.selectedItems
          ));
  
          // Update the canvas.
>>>>>>> ef162831
          this.redraw();
          drawSelectionBox(this.g, rect);
        }

        // Update edge endpoint if dragging edge.
        else if(this.dragObject.isEdge()) {
          this.redraw();
          this.g.globalAlpha = 0.3;
          drawEdge(this.g, this.dragObject, ePt.x, ePt.y);
          this.g.globalAlpha = 1;
        }

        // Update node position if dragging node.
        else if(this.dragObject.isNode) {
<<<<<<< HEAD
          this.redraw();
          this.dragObject.x = ePt.x;
          this.dragObject.y = ePt.y;
=======
>>>>>>> ef162831
          //
          // TODO:
          // Put a drop shadow here?
          //
<<<<<<< HEAD
          drawNode(this.g, this.dragObject);
=======
          this.dragObject.x = ePt.x;
          this.dragObject.y = ePt.y;
          this.redraw();
>>>>>>> ef162831
        }
      }
    }
  }

  /**
   * onMouseUp
   *   Handles the mouseup event.
   */
  onMouseUp(e : MouseEvent) : void {

    // Make sure a mousedown event was previously captured.
    if(this.downEvt !== null) {
      let ePt = getMousePt(this.g, e);

      // Set the selected graph component if waiting.
      if(this.isWaiting) {
<<<<<<< HEAD
        this.delegate.clearSelected();
        let hitComponent = this.hitTest(ePt.x, ePt.y);
        if(hitComponent !== null)
          this.delegate.selectElement(hitComponent);
      }

      // Create the edge if one is being dragged.
      else if(this.dragObject.isEdge()) {

        // Check that the mouse was released at a node.
        let hit = this.hitTest(ePt.x, ePt.y);
        if(hit.isNode()) {
          //
          // TODO:
          // This needs to have some notion of canReplaceEdge from the graph.
          // Note: Consider the case where the user wants to move an edge
          //       destination to some other node, but the selectedEdgeType is not
          //       the same as the replacement edge type. DrawableGraph can either
          //       redefine the replaceEdge method to take in the original edge
          //       plus a source and destination DrawableNode and either succeed or
          //       fail without warning or error, or we can stick to the pattern
          //       of checking if the operation is valid before performing it
          //       (i.e. canCreateEdge -> createEdge + canReplaceEdge ->
          //       replaceEdge).
          //
          if(this.replaceEdge !== null) {
            this.delegate.clearSelected();
            this.replaceEdge.source = this.dragObject.source;
            this.replaceEdge.destination = hit;
            this.delegate.selectElement(this.replaceEdge);
          }
          else if(this._graph.canCreateEdge(this.dragObject.source, hit)) {
            let edge = this._graph.createEdge(this.dragObject.source, hit)
            this.delegate.clearSelected();
            this.delegate.selectElement(edge);
=======
        this.clearSelected();
        let hitComponent = this.hitTest(ePt.x, ePt.y);
        if(hitComponent !== null)
          this.addSelectedItem(hitComponent);
      }

      // Create the edge if one is being dragged.
      else if(this.dragObject !== null && this.dragObject.isEdge()) {

        // Check that the mouse was released at a node.
        let hit = this.hitTest(ePt.x, ePt.y);
        if(hit !== null && hit.isNode()) {
          //
          // TODO:
          // Check the the edge can be moved before moving it.
          //
          // Move the edge if one is being dragged and it can be moved.
          if(this.moveEdge !== null /* && canMoveEdge */) {
            this.clearSelected();
            this.moveEdge.source = this.dragObject.source;
            this.moveEdge.destination = hit;
            this.addSelectedItem(this.moveEdge);
          }

          // Create a new edge if none is being moved and it can be created.
          else if(
            this.moveEdge === null &&
            this.graph.canCreateEdge(this.dragObject.source, hit)
          ) {
            let edge = this.graph.createEdge(this.dragObject.source, hit)
            this.clearSelected();
            this.addSelectedItem(edge);
>>>>>>> ef162831
          }
        }
      }

      // Drop the node if one is being dragged.
<<<<<<< HEAD
      else if(this.dragObject.isNode()) {
=======
      else if(this.dragObject !== null && this.dragObject.isNode()) {
>>>>>>> ef162831
        //
        // TODO:
        // Pevent nodes from being dropped on top of eachother.
        //
<<<<<<< HEAD
        this.delegate.clearSelected();
        this.dragObject.x = ePt.x;
        this.dragObject.y = ePt.y;
        this.delegate.selectElement(this.dragObject);
=======
        this.clearSelected();
        this.dragObject.x = ePt.x;
        this.dragObject.y = ePt.y;
        this.addSelectedItem(this.dragObject);
>>>>>>> ef162831
      }

      // Reset input states.
      this.downEvt = null;
      this.dragObject = null;
<<<<<<< HEAD
      this.replaceEdge = null;
=======
      this.moveEdge = null;
>>>>>>> ef162831
      this.isWaiting = false;

      // Redraw the canvas.
      this.redraw();
    }
  }

  /**
   * resize
   *   Resizes the canvas.
   */
  resize() : void {
    let el = this.graphEditorCanvas.nativeElement;
    let pel = (el.parentNode as HTMLElement);
    let h = pel.offsetHeight;
    let w = pel.offsetWidth;
    // if(el.height != h || el.width != w) {
    //   setTimeout(
    //     () => {
          el.height = h;
          el.width = w;
          this.redraw();
    //     },
    //     0
    //   );
    // }
  }

  /**
   * redraw
   *   Redraws the graph.
   */
  redraw() : void {
<<<<<<< HEAD
    clear(this.g);
    //
    // TODO:
    // Do we really want to use hardcoded values for selection display properties?
    //
    for(let e of this._graph.edges) {
      let c = e.color;
      let w = e.lineWidth;
      if(e === this.replaceEdge)
        this.g.globalAlpha = 0.3;
      else if(this.delegate.selectedElements.has(e)) {
        e.color = "#00a2e8";
        e.lineWidth += 2;
      }
      drawEdge(this.g, e);
      e.color = c;
      e.lineWidth = w;
      this.g.globalAlpha = 1;
    }
    for(let n of this._graph.nodes) {
      let c = n.borderColor;
      let w = n.borderWidth;
      if(this.delegate.selectedElements.has(n)) {
        n.borderColor = "#00a2e8";
        n.borderWidth += 2;
      }
      drawNode(this.g, n);
      n.borderColor = c;
      n.borderWidth = w;
    }
    //
    // TODO:
    // Text location options.
    //   Top, Left, Bottom, Right, Center
    //   Inside, Outside, Center
    //
    this.g.font = "10pt serif";
    this.g.textAlign = "center";
    this.g.textBaseline = "middle";
    this.g.lineWidth = 2;
    this.g.strokeStyle = "#000";
    this.g.fillStyle = "#fff";
    //
    // TODO:
    // Add label field to DrawableEdge.
    //
    // for(let e of this._graph.getDrawableEdges()) {
    //   let rect = this.makeRect(
    //     e.source.x, e.source.y,
    //     e.destination.x, e.destination.y
    //   );
    //   this.ctx.strokeText(e.label, rect.x + rect.w / 2, rect.y + rect.h / 2);
    //   this.ctx.fillText(e.label, rect.x + rect.w / 2, rect.y + rect.h / 2);
    // }
    for(let n of this._graph.nodes) {
      this.g.strokeText(n.label, n.x, n.y);
      this.g.fillText(n.label, n.x, n.y);
    }
  }

  /**
=======
    clear(this.g, this.gridOriginPt);
    if(this.graph !== null) {
      //
      // TODO:
      // Do we really want to use hardcoded values for selection display properties?
      //
      for(let e of this.graph.edges) {
        let c = e.color;
        let w = e.lineWidth;
        if(e === this.moveEdge)
          this.g.globalAlpha = 0.3;
        else if(this.selectedItems.has(e)) {
          e.color = "#00a2e8";
          e.lineWidth += 2;
        }
        drawEdge(this.g, e);
        e.color = c;
        e.lineWidth = w;
        this.g.globalAlpha = 1;
      }
      for(let n of this.graph.nodes) {
        let c = n.borderColor;
        let w = n.borderWidth;
        if(this.selectedItems.has(n)) {
          n.borderColor = "#00a2e8";
          n.borderWidth += 2;
        }
        drawNode(this.g, n);
        n.borderColor = c;
        n.borderWidth = w;
      }
      //
      // TODO:
      // Text location options.
      //   Top, Left, Bottom, Right, Center
      //   Inside, Outside, Center
      //
      this.g.font = "10pt serif";
      this.g.textAlign = "center";
      this.g.textBaseline = "middle";
      this.g.lineWidth = 2;
      this.g.strokeStyle = "#000";
      this.g.fillStyle = "#fff";
      //
      // TODO:
      // Add label field to DrawableEdge.
      //
      // for(let e of this._graph.getDrawableEdges()) {
      //   let rect = this.makeRect(
      //     e.source.x, e.source.y,
      //     e.destination.x, e.destination.y
      //   );
      //   this.ctx.strokeText(e.label, rect.x + rect.w / 2, rect.y + rect.h / 2);
      //   this.ctx.fillText(e.label, rect.x + rect.w / 2, rect.y + rect.h / 2);
      // }
      for(let n of this.graph.nodes) {
        this.g.strokeText(n.label, n.x, n.y);
        this.g.fillText(n.label, n.x, n.y);
      }
    }
  }

  /**
   * addSelectedItem
   *   Adds an item to the selected items set.
   */
  private addSelectedItem(item : Drawable) {
    moveItem(this.unselectedItems, this.selectedItems, item);
    this.selectionChanged.emit(new Set<Drawable>(
      this.selectedItems
    ));
  }

  /**
   * removeSelectedItem
   *   Removes an item from the selected items set.
   */
  private removeSelectedItem(item : Drawable) {
    moveItem(this.selectedItems, this.unselectedItems, item);
    this.selectionChanged.emit(new Set<Drawable>(
      this.selectedItems
    ));
  }

  /**
>>>>>>> ef162831
   * hitTest
   *   Gets the first graph component that is hit by x and y.
   * 
   * <p>
   *   Nodes take priority over edges.
   * </p>
   */
  private hitTest(x : number, y : number) : DrawableNode | DrawableEdge {
    //
    // TODO:
    // Make sure to handle hit testing of custom shapes.
    // When hit testing edges, hit test only on the end points.
    //   End points will show on mouse hover.
    //
<<<<<<< HEAD
    for(let n of this._graph.nodes) {
=======
    for(let n of this.graph.nodes) {
>>>>>>> ef162831
      let dx = n.x - x;
      let dy = n.y - y;
      if(dx * dx + dy * dy <= GRID_MAJOR * GRID_MAJOR / 4)
        return n;
    }
    for(let e of this.graph.edges) {
      let lx = e.source.x;
      let ly = e.source.y;
      let rx = e.destination.x;
      let ry = e.destination.y;
      let x1 = (lx < rx ? lx : rx);
      let y1 = (ly < ry ? ly : ry);
      let x2 = (lx < rx ? rx : lx);
      let y2 = (ly < ry ? ry : ly);
      let m = (y2 - y1) / (x2 - x1);
      let b = y1 - m * x1;
      if(Math.abs(y - (m * x + b)) < 10)
        return e;
    }
    return null;
  }

  /**
   * rectHitTest
   *   Checks if a graph component was hit by a rectangle.
   */
  private rectHitTest(c : DrawableEdge | DrawableNode, rect) : boolean {
    //clear(
    // TODO:
    // If any part of the component is within the selection box,
    // this.addSelectedItem(u);
    //
    // Note:
    //   For now, a node is added to the selection if its node is within the
    //   selection box, and an edge is added if either of its nodes' center is
    //   within the selection box.
    //
    return (c.isNode() &&
            c.x >= rect.x && c.x <= rect.x + rect.w &&
            c.y >= rect.y && c.y <= rect.y + rect.h) ||
           (c.isEdge() && (this.rectHitTest(c.source, rect) ||
            this.rectHitTest(c.destination, rect)));
  }

}

<<<<<<< HEAD
// Static functions. ///////////////////////////////////////////////////////////
=======
// Static functions ////////////////////////////////////////////////////////////
>>>>>>> ef162831

/**
 * getMousePt
 *   Gets the canvas coordinates from a mouse event.
 */
function getMousePt(g : CanvasRenderingContext2D, e: MouseEvent) {
  let canvas = g.canvas;
  let rect = canvas.getBoundingClientRect();
  return {
    x: (e.clientX - rect.left) / (rect.right - rect.left) * canvas.width,
    y: (e.clientY - rect.top) / (rect.bottom - rect.top) * canvas.height
  };
}

/**
 * moveItem
<<<<<<< HEAD
 *   Moves an item from one array to the other.
 */
function moveItem(
  src : Array<DrawableNode | DrawableEdge>,
  dst : Array<DrawableNode | DrawableEdge>,
  itm : DrawableNode | DrawableEdge
) : void {
  dst.push(itm);
  src.splice(src.indexOf(itm));
=======
 *   Moves an item from one set to the other.
 */
function moveItem(
  src : Set<Drawable>,
  dst : Set<Drawable>,
  itm : Drawable
) : void {
  src.delete(itm);
  dst.add(itm);
>>>>>>> ef162831
}


/**
 * setLineStyle
 *   Sets the line style of the rendering context.
 */
function setLineStyle(
  g : CanvasRenderingContext2D,
  value : string,
  dotSize : number = 1
) {
  if(value == "dashed")
    g.setLineDash([3 * dotSize, 6 * dotSize]);
  else if(value == "dotted")
    g.setLineDash([dotSize]);
  else
    g.setLineDash([1, 0]);
}

/**
 * makeRect
 *   Makes a rectangle object with the bottom-left corner and height and width.
 */
function makeRect(x1 : number, y1 : number, x2 : number, y2 : number) {
  let w = x2 - x1;
  let h = y2 - y1;
  return {
    x : (w < 0 ? x2 : x1),
    y : (h < 0 ? y2 : y1),
    w : (w < 0 ? -1 * w : w),
    h : (h < 0 ? -1 * h : h)
  };
}

/**
 * drawSelectionBox
 *   Draws the selection box.
 */
function drawSelectionBox(g : CanvasRenderingContext2D, rect) : void {
  g.strokeStyle = "#00a2e8";
  g.fillStyle = "#00a2e8";
  g.globalAlpha = 0.1;
  g.fillRect(rect.x, rect.y, rect.w, rect.h);
  g.globalAlpha = 1.0;
  g.lineWidth = 1;
  g.strokeRect(rect.x, rect.y, rect.w, rect.h);
}

/**
 * drawNode
 *   Draws a node on the canvas.
 * 
 * TODO:
 *   This needs to be able to handle custom node shapes/images.
 */
function drawNode(g : CanvasRenderingContext2D, n : DrawableNode) : void {
  g.fillStyle = n.color;
  g.strokeStyle = n.borderColor;
  g.lineWidth = n.borderWidth;
  setLineStyle(g, n.borderStyle, n.borderWidth);
  g.beginPath();
  //
  // TODO:
  // For now the radius of a node is hardcoded as 20.
  //
<<<<<<< HEAD
  g.arc(n.x, n.y, 20, 0, 2 * Math.PI);
=======
  g.arc(n.x, n.y, GRID_MAJOR / 2, 0, 2 * Math.PI);
>>>>>>> ef162831
  g.fill();
  g.stroke();
}

/**
 * drawEdge
 *   Draws an edge on the canvas.
 * 
 * TODO:
 *   This needs to be able to handle custom edge drawing.
 */
function drawEdge(
  g : CanvasRenderingContext2D,
  e : DrawableEdge,
  x? : number, y? : number
) : void {
  g.strokeStyle = e.color;
  g.lineWidth = e.lineWidth;
  setLineStyle(g, e.lineStyle, e.lineWidth);
  if(x && y)
    drawLine(g, e.source.x, e.source.y, x, y);
  else
    drawLine(g, e.source.x, e.source.y, e.destination.x, e.destination.y);
  if(e.showSourceArrow)
    drawArrow(g, e.destination, e.source);
  if(e.showDestinationArrow)
    drawArrow(g, e.source, e.destination);
}

/**
 * drawLine
 *   Draws a line.
 */
function drawLine(
  g : CanvasRenderingContext2D,
  x1 : number, y1 : number,
  x2 : number, y2 : number
) : void {
  g.beginPath();
  g.moveTo(x1, y1);
  g.lineTo(x2, y2);
  g.stroke();
}

/**
 * drawArrow
 *   Draws an arrow towards the destination node.
 */
function drawArrow(
  g : CanvasRenderingContext2D,
  src : DrawableNode,
  dst : DrawableNode
) : void {

<<<<<<< HEAD
  const COS_THETA = Math.cos(5 * Math.PI / 6);
  const SIN_THETA = Math.sin(5 * Math.PI / 6);

=======
>>>>>>> ef162831
  //
  // TODO:
  // Either DrawableNode or DrawableEdge needs to define anchor points, and the
  // DrawableEdge must specify which anchor it is attached to for src and dst.
  //

  // Get the vector from src to dst.
  let v = [
    dst.x - src.x,
    dst.y - src.y
  ];

  // Get the distance from src to dst.
  let d = Math.sqrt(v[0] * v[0] + v[1] * v[1]);

  // Get the unit vector from src to dst.
  let u = [
    v[0] / d,
    v[1] / d
  ]

  // Get the point where the edge meets the node border.
<<<<<<< HEAD
  //
  // TODO:
  // Node radius is hardcoded to 20.
  //
  v[0] = u[0] * (d - 20) + src.x;
  v[1] = u[1] * (d - 20) + src.y;
=======
  v[0] = u[0] * (d - GRID_MAJOR / 2) + src.x;
  v[1] = u[1] * (d - GRID_MAJOR / 2) + src.y;
>>>>>>> ef162831

  // Draw arrow.
  drawLine(
    g,
    v[0], v[1],
<<<<<<< HEAD
    v[0] + 20 * (u[0] * COS_THETA - u[1] * SIN_THETA),
    v[1] + 20 * (u[0] * SIN_THETA + u[1] * COS_THETA)
=======
    v[0] + GRID_MAJOR * (u[0] * COS_THETA - u[1] * SIN_THETA) / 2,
    v[1] + GRID_MAJOR * (u[0] * SIN_THETA + u[1] * COS_THETA) / 2
>>>>>>> ef162831
  );
  drawLine(
    g,
    v[0], v[1],
<<<<<<< HEAD
    v[0] + 20 * (u[0] * COS_THETA + u[1] * SIN_THETA),
    v[1] + 20 * (-u[0] * SIN_THETA + u[1] * COS_THETA)
=======
    v[0] + GRID_MAJOR * (u[0] * COS_THETA + u[1] * SIN_THETA) / 2,
    v[1] + GRID_MAJOR * (-u[0] * SIN_THETA + u[1] * COS_THETA) / 2
>>>>>>> ef162831
  );
}

/**
 * clear
 *   Clears the canvas.
 */
<<<<<<< HEAD
function clear(g : CanvasRenderingContext2D) : void {
  let canvas = g.canvas;
  g.fillStyle = "white";
  g.fillRect(0, 0, canvas.width, canvas.height);
  //
  // TODO:
  // Draw the grid.
  //
}

// Static classes. /////////////////////////////////////////////////////////////
=======
function clear(g : CanvasRenderingContext2D, gridOriginPt) : void {
  let canvas = g.canvas;
  let w = canvas.width;
  let h = canvas.height;
  g.fillStyle = "white";
  g.fillRect(0, 0, canvas.width, canvas.height);

  g.strokeStyle = "#000";
  g.lineWidth = 1;
  g.globalAlpha = 0.3;
  setLineStyle(g, "solid");
  for(let x = gridOriginPt.x % GRID_MAJOR; x < w; x += GRID_MAJOR)
    drawLine(g, x, 0, x, h);
  for(let y = gridOriginPt.y % GRID_MAJOR; y < h; y += GRID_MAJOR)
    drawLine(g, 0, y, w, y);
  g.globalAlpha = 1;
}

// Static classes //////////////////////////////////////////////////////////////
>>>>>>> ef162831

/**
 * GhostEdge
 *   Spoopy haunted edge that follows the cursor. *ooOOOoOOooooOOOOooOoOoOoo*
 */
class GhostEdge implements DrawableEdge {
  isEdge(){
    return true;
  }
  isGraph(){
    return false;
  }
  isNode(){
    return false;
  }
  showSourceArrow : boolean = false;
  showDestinationArrow : boolean = false;
  color : string = "#000";
  lineStyle : string = "dotted";
  lineWidth : number = 2;
  destination : DrawableNode = null;
<<<<<<< HEAD
  label = "";
=======
  name = "";
>>>>>>> ef162831
  constructor(public source : DrawableNode) { }
}<|MERGE_RESOLUTION|>--- conflicted
+++ resolved
@@ -21,17 +21,10 @@
 // - Special draw "final/accept" nodes.
 // - @Input height/width
 // - Zoom and Pan
-<<<<<<< HEAD
-// - Make it so that if any part of a component is caught within the selection
-//   box, it is selected
-// - Something about deep binding for the graph components? [For now, use redraw]
-// - Add a selectionChanged event. [Should this be in the DrawableGraph object?]
-=======
 //   pinch to zoom/two-touch drag to pan
 // - Make it so that if any part of a component is caught within the selection
 //   box, it is selected
 // - Something about deep binding for the graph components? [For now, use redraw]
->>>>>>> ef162831
 // - Add mouse hover display behavior
 //   - Show edge anchor points
 //   - etc.
@@ -57,23 +50,66 @@
   ViewChild
 } from "@angular/core";
 
-<<<<<<< HEAD
-/////// Delegate Interfaces
-
-export interface EditorDelegate {
-  selectedElements : Set<DrawableThing>;
-  selectElement(element : DrawableThing) : void;
-  deselectElement(element : DrawableThing) : void;
-  clearSelected() : void;
-}
-
-export interface DrawableThing {
+// Static constants ////////////////////////////////////////////////////////////
+//
+// Note:
+// These values should probably be defined in some user/workspace preferences
+// file.
+//
+
+/**
+ * GRID_MAJOR
+ *   Grid spacing between major ticks.
+ */
+const GRID_MAJOR : number = 40;
+
+//
+// TODO:
+// Grid minor spacing?
+//
+
+/**
+ * NUDGE
+ *   The distance the cursor must move by in order to cancel waiting for
+ *   dragging a node.
+ */
+const NUDGE : number = 3;
+
+/**
+ * STICKY_DELAY
+ *   Number of miliseconds to wait for sticking a graph element to the cursor.
+ */
+const STICKY_DELAY : number = 300;
+
+/**
+ * COS_THETA
+ *   Used in the rotation matrix for drawing edge arrows.
+ */
+const COS_THETA : number = Math.cos(5 * Math.PI / 6);
+
+/**
+ * SIN_THETA
+ *   Used in the rotation matrix for drawing edge arrows.
+ */
+const SIN_THETA : number = Math.sin(5 * Math.PI / 6);
+
+// Public interfaces ///////////////////////////////////////////////////////////
+
+/**
+ * Drawable
+ *   Interface for determining if an object is a drawable graph entity.
+ */
+export interface Drawable {
   isGraph() : this is DrawableGraph;
   isEdge() : this is DrawableEdge;
   isNode() : this is DrawableNode;
 }
 
-export interface DrawableGraph extends DrawableThing {
+/**
+ * DrawableGraph
+ *   Interface that exposes drawable graph properties and methods.
+ */
+export interface DrawableGraph extends Drawable {
   readonly nodes : Iterable<DrawableNode>;
   readonly edges : Iterable<DrawableEdge>;
 
@@ -93,7 +129,10 @@
   canCreateEdge(src : DrawableNode, dest : DrawableNode, like? : DrawableEdge) : boolean 
 }
 
-export interface DrawableEdge extends DrawableThing {
+/**
+ * DrawableEdge
+ */
+export interface DrawableEdge extends Drawable {
   source : DrawableNode;
   destination : DrawableNode;
   showSourceArrow : boolean;
@@ -102,116 +141,6 @@
   lineStyle : string;
   lineWidth : number;
   label : string;
-  // todo more display properties
-}
-
-export interface DrawableNode extends DrawableThing{
-  x : number;
-  y : number;
-  label : string;
-  
-  color : string;
-  borderColor: string;
-  borderStyle: string; // TODO: enforce "solid" | "dashed" | "dotted"
-  borderWidth: number;
-  // todo more display properties
-}
-
-
-
-///// The main component
-=======
-// Static constants ////////////////////////////////////////////////////////////
-//
-// Note:
-// These values should probably be defined in some user/workspace preferences
-// file.
-//
-
-/**
- * GRID_MAJOR
- *   Grid spacing between major ticks.
- */
-const GRID_MAJOR : number = 40;
-
-//
-// TODO:
-// Grid minor spacing?
-//
-
-/**
- * NUDGE
- *   The distance the cursor must move by in order to cancel waiting for
- *   dragging a node.
- */
-const NUDGE : number = 3;
-
-/**
- * STICKY_DELAY
- *   Number of miliseconds to wait for sticking a graph element to the cursor.
- */
-const STICKY_DELAY : number = 300;
-
-/**
- * COS_THETA
- *   Used in the rotation matrix for drawing edge arrows.
- */
-const COS_THETA : number = Math.cos(5 * Math.PI / 6);
-
-/**
- * SIN_THETA
- *   Used in the rotation matrix for drawing edge arrows.
- */
-const SIN_THETA : number = Math.sin(5 * Math.PI / 6);
-
-// Public interfaces ///////////////////////////////////////////////////////////
-
-/**
- * Drawable
- *   Interface for determining if an object is a drawable graph entity.
- */
-export interface Drawable {
-  isGraph() : this is DrawableGraph;
-  isEdge() : this is DrawableEdge;
-  isNode() : this is DrawableNode;
-}
-
-/**
- * DrawableGraph
- *   Interface that exposes drawable graph properties and methods.
- */
-export interface DrawableGraph extends Drawable {
-  readonly nodes : Iterable<DrawableNode>;
-  readonly edges : Iterable<DrawableEdge>;
-
-  createNode(x? : number, y? : number) : DrawableNode
-  /* contractually `src` -> `dest` will have been validated by 
-  `canCreateEdge`, Graph implementations are not required to test this */
-  createEdge(src : DrawableNode, dest : DrawableNode, like? : DrawableEdge) : DrawableEdge
-  /* contractually `original` will be in the list,
-  this is not necessarily checked by implementations */
-  replaceEdge(original : DrawableEdge, replacement : DrawableEdge) : void
-  /* contractually `node` will be in the list,
-  this is not necessarily checked by implementations */
-  removeNode(node : DrawableNode) : void
-  /* contractually `edge` will be in the list,
-  this is not necessarily checked by implementations */
-  removeEdge(edge : DrawableEdge) : void
-  canCreateEdge(src : DrawableNode, dest : DrawableNode, like? : DrawableEdge) : boolean 
-}
-
-/**
- * DrawableEdge
- */
-export interface DrawableEdge extends Drawable {
-  source : DrawableNode;
-  destination : DrawableNode;
-  showSourceArrow : boolean;
-  showDestinationArrow : boolean;
-  color : string;
-  lineStyle : string;
-  lineWidth : number;
-  name : string;
   // todo more display properties
 }
 
@@ -231,7 +160,6 @@
 }
 
 // Graph Editor Angular Component //////////////////////////////////////////////
->>>>>>> ef162831
 
 @Component({
   moduleId: module.id,
@@ -261,8 +189,6 @@
    */
   @Input() graph : DrawableGraph;
 
-  public delegate : EditorDelegate;
-
   /**
    * graphEditorCanvas
    *   Reference to the canvas child element.
@@ -272,10 +198,6 @@
   /**
    * g
    *   The 2D graphics rendering context from the canvas element.
-<<<<<<< HEAD
-   */
-  private g : CanvasRenderingContext2D;
-=======
    */
   private g : CanvasRenderingContext2D = null;
 
@@ -284,7 +206,6 @@
    *   The coordinates of the grid origin.
    */
   private gridOriginPt = { x: 0, y: 0 };
->>>>>>> ef162831
 
   /**
    * downEvt
@@ -308,33 +229,6 @@
    * replaceEdge
    *   The edge to be replaced once the new edge has been created.
    */
-<<<<<<< HEAD
-  private replaceEdge : DrawableEdge = null;
-
-  /**
-   * _graph
-   *   The active graph being edited.
-   */
-  private _graph : DrawableGraph = null;
-
-  /**
-   * graph
-   *   Sets the active graph.
-   */
-  set graph(value : DrawableGraph) {
-    this._graph = value;
-    this.delegate.clearSelected();
-    this.redraw();
-  }
-
-  /**
-   * graph
-   *   Gets the active graph.
-   */
-  get graph() : DrawableGraph {
-    return this._graph;
-  }
-=======
   private moveEdge : DrawableEdge = null;
 
   /**
@@ -350,7 +244,6 @@
    */
   private unselectedItems : Set<DrawableEdge | DrawableNode> =
     new Set<DrawableEdge | DrawableNode>();
->>>>>>> ef162831
 
   /**
    * dragNode
@@ -384,8 +277,6 @@
     // this.resize();
   }
 
-<<<<<<< HEAD
-=======
   /**
    * ngOnChanges
    *   Updates the view when a bound property is changed.
@@ -414,7 +305,6 @@
     );
   }
 
->>>>>>> ef162831
   /**
    * onKeyDown
    *   Handles the delete key.
@@ -427,20 +317,12 @@
     if(e.keyCode == 46) {
       let edges = new Set<DrawableEdge>();
       let nodes = new Set<DrawableNode>();
-<<<<<<< HEAD
-      for (let e of this.delegate.selectedElements){
-        if(e.isEdge()){
-          edges.add(e);
-        } else if (e.isNode()) {
-          nodes.add(e);
-=======
       for (let ele of this.selectedItems){
         if(ele.isEdge()){
           edges.add(ele);
         }
         else if (ele.isNode()) {
           nodes.add(ele);
->>>>>>> ef162831
         }
       }
       let unselectedEdges = [...this.graph.edges].filter(x => !edges.has(x))
@@ -450,19 +332,11 @@
                       (u.source === n || u.destination === n))){
           edges.add(e);
         }
-<<<<<<< HEAD
-        this._graph.removeNode(n);
-      }
-      for(let e of edges)
-        this._graph.removeEdge(e);
-      this.delegate.clearSelected();
-=======
         this.graph.removeNode(n);
       }
       for(let e of edges)
         this.graph.removeEdge(e);
       this.clearSelected();
->>>>>>> ef162831
       this.redraw();
     }
   }
@@ -494,11 +368,7 @@
           // Create a new node and set it as the drag object if no drag object
           // was set.
           if(this.dragObject === null) {
-<<<<<<< HEAD
-            this.dragObject = this._graph.createNode(downPt.x, downPt.y);
-=======
             this.dragObject = this.graph.createNode(downPt.x, downPt.y);
->>>>>>> ef162831
             //
             // TODO:
             // The graph service should be doing this.
@@ -514,13 +384,8 @@
             // TODO:
             // Determine which side of the edge the hit test landed on.
             //
-<<<<<<< HEAD
-            this.replaceEdge = this.dragObject;
-            this.dragObject = new GhostEdge(this.replaceEdge.source);
-=======
             this.moveEdge = this.dragObject;
             this.dragObject = new GhostEdge(this.moveEdge.source);
->>>>>>> ef162831
             this.g.globalAlpha = 0.3;
             drawEdge(this.g, this.dragObject, downPt.x, downPt.y);
             this.g.globalAlpha = 1;
@@ -533,11 +398,7 @@
             this.redraw();
           }
         }
-<<<<<<< HEAD
-      }, 300);
-=======
       }, STICKY_DELAY);
->>>>>>> ef162831
     }
   }
 
@@ -567,30 +428,19 @@
 
       // Reset waiting if waiting is still active and the mouse has moved too
       // far.
-<<<<<<< HEAD
-      //
-      // Note:
-      //   The radius is hardcoded to 3 for now.
-      if(this.isWaiting && (dx * dx + dy * dy > 3 * 3)) {
-=======
       if(this.isWaiting && (dx * dx + dy * dy > NUDGE * NUDGE)) {
->>>>>>> ef162831
         this.isWaiting = false;
 
         // Check the drag object.
         this.dragObject = this.hitTest(ePt.x, ePt.y);
 
         // Set the drag object to a dummy edge if the drag object is a node.
-<<<<<<< HEAD
-        if(this.dragObject.isNode())
-=======
         if(this.dragObject != null && this.dragObject.isNode())
->>>>>>> ef162831
           this.dragObject = new GhostEdge(this.dragObject);
 
         // Clear the selected items if the drag object is not a node.
         else
-          this.delegate.clearSelected();
+          this.clearSelected();
       }
 
       // Update the canvas if waiting is not set.
@@ -600,20 +450,7 @@
         if(this.dragObject === null) {
           let rect = makeRect(downPt.x, downPt.y, ePt.x, ePt.y);
 
-<<<<<<< HEAD
-          // TODO: I made this not DRY, also it lost the unselected elements efficiency boost
-          // Update the selected components.
-          this.delegate.clearSelected();
-          for(let u of this.graph.nodes) {
-            if(this.rectHitTest(u, rect))
-              this.delegate.selectElement(u);
-          }
-          for(let u of this.graph.edges) {
-            if(this.rectHitTest(u, rect))
-              this.delegate.selectElement(u);
-          }
-  
-=======
+
           // Update the selected components.
           for(let i of this.selectedItems) {
             if(!this.rectHitTest(i, rect))
@@ -628,7 +465,6 @@
           ));
   
           // Update the canvas.
->>>>>>> ef162831
           this.redraw();
           drawSelectionBox(this.g, rect);
         }
@@ -643,23 +479,13 @@
 
         // Update node position if dragging node.
         else if(this.dragObject.isNode) {
-<<<<<<< HEAD
-          this.redraw();
-          this.dragObject.x = ePt.x;
-          this.dragObject.y = ePt.y;
-=======
->>>>>>> ef162831
           //
           // TODO:
           // Put a drop shadow here?
           //
-<<<<<<< HEAD
-          drawNode(this.g, this.dragObject);
-=======
           this.dragObject.x = ePt.x;
           this.dragObject.y = ePt.y;
           this.redraw();
->>>>>>> ef162831
         }
       }
     }
@@ -677,43 +503,6 @@
 
       // Set the selected graph component if waiting.
       if(this.isWaiting) {
-<<<<<<< HEAD
-        this.delegate.clearSelected();
-        let hitComponent = this.hitTest(ePt.x, ePt.y);
-        if(hitComponent !== null)
-          this.delegate.selectElement(hitComponent);
-      }
-
-      // Create the edge if one is being dragged.
-      else if(this.dragObject.isEdge()) {
-
-        // Check that the mouse was released at a node.
-        let hit = this.hitTest(ePt.x, ePt.y);
-        if(hit.isNode()) {
-          //
-          // TODO:
-          // This needs to have some notion of canReplaceEdge from the graph.
-          // Note: Consider the case where the user wants to move an edge
-          //       destination to some other node, but the selectedEdgeType is not
-          //       the same as the replacement edge type. DrawableGraph can either
-          //       redefine the replaceEdge method to take in the original edge
-          //       plus a source and destination DrawableNode and either succeed or
-          //       fail without warning or error, or we can stick to the pattern
-          //       of checking if the operation is valid before performing it
-          //       (i.e. canCreateEdge -> createEdge + canReplaceEdge ->
-          //       replaceEdge).
-          //
-          if(this.replaceEdge !== null) {
-            this.delegate.clearSelected();
-            this.replaceEdge.source = this.dragObject.source;
-            this.replaceEdge.destination = hit;
-            this.delegate.selectElement(this.replaceEdge);
-          }
-          else if(this._graph.canCreateEdge(this.dragObject.source, hit)) {
-            let edge = this._graph.createEdge(this.dragObject.source, hit)
-            this.delegate.clearSelected();
-            this.delegate.selectElement(edge);
-=======
         this.clearSelected();
         let hitComponent = this.hitTest(ePt.x, ePt.y);
         if(hitComponent !== null)
@@ -746,42 +535,26 @@
             let edge = this.graph.createEdge(this.dragObject.source, hit)
             this.clearSelected();
             this.addSelectedItem(edge);
->>>>>>> ef162831
           }
         }
       }
 
       // Drop the node if one is being dragged.
-<<<<<<< HEAD
-      else if(this.dragObject.isNode()) {
-=======
       else if(this.dragObject !== null && this.dragObject.isNode()) {
->>>>>>> ef162831
         //
         // TODO:
         // Pevent nodes from being dropped on top of eachother.
         //
-<<<<<<< HEAD
-        this.delegate.clearSelected();
-        this.dragObject.x = ePt.x;
-        this.dragObject.y = ePt.y;
-        this.delegate.selectElement(this.dragObject);
-=======
         this.clearSelected();
         this.dragObject.x = ePt.x;
         this.dragObject.y = ePt.y;
         this.addSelectedItem(this.dragObject);
->>>>>>> ef162831
       }
 
       // Reset input states.
       this.downEvt = null;
       this.dragObject = null;
-<<<<<<< HEAD
-      this.replaceEdge = null;
-=======
       this.moveEdge = null;
->>>>>>> ef162831
       this.isWaiting = false;
 
       // Redraw the canvas.
@@ -815,69 +588,6 @@
    *   Redraws the graph.
    */
   redraw() : void {
-<<<<<<< HEAD
-    clear(this.g);
-    //
-    // TODO:
-    // Do we really want to use hardcoded values for selection display properties?
-    //
-    for(let e of this._graph.edges) {
-      let c = e.color;
-      let w = e.lineWidth;
-      if(e === this.replaceEdge)
-        this.g.globalAlpha = 0.3;
-      else if(this.delegate.selectedElements.has(e)) {
-        e.color = "#00a2e8";
-        e.lineWidth += 2;
-      }
-      drawEdge(this.g, e);
-      e.color = c;
-      e.lineWidth = w;
-      this.g.globalAlpha = 1;
-    }
-    for(let n of this._graph.nodes) {
-      let c = n.borderColor;
-      let w = n.borderWidth;
-      if(this.delegate.selectedElements.has(n)) {
-        n.borderColor = "#00a2e8";
-        n.borderWidth += 2;
-      }
-      drawNode(this.g, n);
-      n.borderColor = c;
-      n.borderWidth = w;
-    }
-    //
-    // TODO:
-    // Text location options.
-    //   Top, Left, Bottom, Right, Center
-    //   Inside, Outside, Center
-    //
-    this.g.font = "10pt serif";
-    this.g.textAlign = "center";
-    this.g.textBaseline = "middle";
-    this.g.lineWidth = 2;
-    this.g.strokeStyle = "#000";
-    this.g.fillStyle = "#fff";
-    //
-    // TODO:
-    // Add label field to DrawableEdge.
-    //
-    // for(let e of this._graph.getDrawableEdges()) {
-    //   let rect = this.makeRect(
-    //     e.source.x, e.source.y,
-    //     e.destination.x, e.destination.y
-    //   );
-    //   this.ctx.strokeText(e.label, rect.x + rect.w / 2, rect.y + rect.h / 2);
-    //   this.ctx.fillText(e.label, rect.x + rect.w / 2, rect.y + rect.h / 2);
-    // }
-    for(let n of this._graph.nodes) {
-      this.g.strokeText(n.label, n.x, n.y);
-      this.g.fillText(n.label, n.x, n.y);
-    }
-  }
-
-  /**
-=======
     clear(this.g, this.gridOriginPt);
     if(this.graph !== null) {
       //
@@ -963,7 +673,6 @@
   }
 
   /**
->>>>>>> ef162831
    * hitTest
    *   Gets the first graph component that is hit by x and y.
    * 
@@ -978,11 +687,7 @@
     // When hit testing edges, hit test only on the end points.
     //   End points will show on mouse hover.
     //
-<<<<<<< HEAD
-    for(let n of this._graph.nodes) {
-=======
     for(let n of this.graph.nodes) {
->>>>>>> ef162831
       let dx = n.x - x;
       let dy = n.y - y;
       if(dx * dx + dy * dy <= GRID_MAJOR * GRID_MAJOR / 4)
@@ -1029,11 +734,7 @@
 
 }
 
-<<<<<<< HEAD
-// Static functions. ///////////////////////////////////////////////////////////
-=======
 // Static functions ////////////////////////////////////////////////////////////
->>>>>>> ef162831
 
 /**
  * getMousePt
@@ -1050,17 +751,6 @@
 
 /**
  * moveItem
-<<<<<<< HEAD
- *   Moves an item from one array to the other.
- */
-function moveItem(
-  src : Array<DrawableNode | DrawableEdge>,
-  dst : Array<DrawableNode | DrawableEdge>,
-  itm : DrawableNode | DrawableEdge
-) : void {
-  dst.push(itm);
-  src.splice(src.indexOf(itm));
-=======
  *   Moves an item from one set to the other.
  */
 function moveItem(
@@ -1070,7 +760,6 @@
 ) : void {
   src.delete(itm);
   dst.add(itm);
->>>>>>> ef162831
 }
 
 
@@ -1137,11 +826,7 @@
   // TODO:
   // For now the radius of a node is hardcoded as 20.
   //
-<<<<<<< HEAD
-  g.arc(n.x, n.y, 20, 0, 2 * Math.PI);
-=======
   g.arc(n.x, n.y, GRID_MAJOR / 2, 0, 2 * Math.PI);
->>>>>>> ef162831
   g.fill();
   g.stroke();
 }
@@ -1196,12 +881,6 @@
   dst : DrawableNode
 ) : void {
 
-<<<<<<< HEAD
-  const COS_THETA = Math.cos(5 * Math.PI / 6);
-  const SIN_THETA = Math.sin(5 * Math.PI / 6);
-
-=======
->>>>>>> ef162831
   //
   // TODO:
   // Either DrawableNode or DrawableEdge needs to define anchor points, and the
@@ -1224,40 +903,21 @@
   ]
 
   // Get the point where the edge meets the node border.
-<<<<<<< HEAD
-  //
-  // TODO:
-  // Node radius is hardcoded to 20.
-  //
-  v[0] = u[0] * (d - 20) + src.x;
-  v[1] = u[1] * (d - 20) + src.y;
-=======
   v[0] = u[0] * (d - GRID_MAJOR / 2) + src.x;
   v[1] = u[1] * (d - GRID_MAJOR / 2) + src.y;
->>>>>>> ef162831
 
   // Draw arrow.
   drawLine(
     g,
     v[0], v[1],
-<<<<<<< HEAD
-    v[0] + 20 * (u[0] * COS_THETA - u[1] * SIN_THETA),
-    v[1] + 20 * (u[0] * SIN_THETA + u[1] * COS_THETA)
-=======
     v[0] + GRID_MAJOR * (u[0] * COS_THETA - u[1] * SIN_THETA) / 2,
     v[1] + GRID_MAJOR * (u[0] * SIN_THETA + u[1] * COS_THETA) / 2
->>>>>>> ef162831
   );
   drawLine(
     g,
     v[0], v[1],
-<<<<<<< HEAD
-    v[0] + 20 * (u[0] * COS_THETA + u[1] * SIN_THETA),
-    v[1] + 20 * (-u[0] * SIN_THETA + u[1] * COS_THETA)
-=======
     v[0] + GRID_MAJOR * (u[0] * COS_THETA + u[1] * SIN_THETA) / 2,
     v[1] + GRID_MAJOR * (-u[0] * SIN_THETA + u[1] * COS_THETA) / 2
->>>>>>> ef162831
   );
 }
 
@@ -1265,19 +925,6 @@
  * clear
  *   Clears the canvas.
  */
-<<<<<<< HEAD
-function clear(g : CanvasRenderingContext2D) : void {
-  let canvas = g.canvas;
-  g.fillStyle = "white";
-  g.fillRect(0, 0, canvas.width, canvas.height);
-  //
-  // TODO:
-  // Draw the grid.
-  //
-}
-
-// Static classes. /////////////////////////////////////////////////////////////
-=======
 function clear(g : CanvasRenderingContext2D, gridOriginPt) : void {
   let canvas = g.canvas;
   let w = canvas.width;
@@ -1297,7 +944,6 @@
 }
 
 // Static classes //////////////////////////////////////////////////////////////
->>>>>>> ef162831
 
 /**
  * GhostEdge
@@ -1319,10 +965,6 @@
   lineStyle : string = "dotted";
   lineWidth : number = 2;
   destination : DrawableNode = null;
-<<<<<<< HEAD
   label = "";
-=======
-  name = "";
->>>>>>> ef162831
   constructor(public source : DrawableNode) { }
 }