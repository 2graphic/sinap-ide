--- conflicted
+++ resolved
@@ -660,13 +660,8 @@
    *   Redraws the graph.
    */
   redraw() : void {
-<<<<<<< HEAD
-    clear(this.g, this.gridOriginPt);
+    this.clear(this.g, this.gridOriginPt);
     if(this.graph) {
-=======
-    this.clear(this.g, this.gridOriginPt);
-    if(this.graph !== null) {
->>>>>>> 34d00876
       for(let e of this.graph.edges)
         this.drawEdge(e);
       for(let n of this.graph.nodes)
