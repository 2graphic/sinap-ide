// File: properties-panel.component.ts
// Created by: Daniel James
// Date created: November 26, 2016


import { Component } from "@angular/core";


@Component({
  moduleId: module.id,
  selector: "sinap-properties-panel",
  templateUrl: "../html/properties-panel.component.html",
  styleUrls: [ "../styles/side-panel.component.css" ]
})

export class PropertiesPanelComponent {
  private _selectedEntity : PropertiedEntity;
  public get selectedEntity(){
    return this._selectedEntity;
  }
  public set selectedEntity(e){
    // READTHIS: to Daniel
    // this tells us when things change
    // may want to change this to just be a field and 
    // use Angular to detect changes to it. 
    this._selectedEntity = e;
  }
}

export enum EntityKind {
  General,
  PluginGenerated
}

export class SinapType {
  constructor(public type : string){}
}

<<<<<<< HEAD
=======
export class SinapTypedValue {
  constructor(public v : string){}
}

>>>>>>> ef162831
export class Property{
  readonly name : string;
  readonly kind : EntityKind;
  readonly type : SinapType;
<<<<<<< HEAD
  value : any;

  constructor(name: string, kind: EntityKind, type: SinapType, value : any){
=======
  value : SinapTypedValue;

  constructor(name: string, kind: EntityKind, type: SinapType, value : SinapTypedValue){
>>>>>>> ef162831
    this.name = name;
    this.kind = kind;
    this.type = type;
    this.value = value;
  }

  static fromJSON(json : {name : string, kind : string, type : string, value : string}){
    return new this(json.name,
                    EntityKind[json.kind],
                    new SinapType(json.type),
<<<<<<< HEAD
                    json.value);
=======
                    new SinapTypedValue(json.value));
>>>>>>> ef162831
  }

  toJSON(){
    return {"name" : this.name,
<<<<<<< HEAD
            "kind" : EntityKind[this.kind],
=======
            "kind" : this.kind.toString(),
>>>>>>> ef162831
            "type" : this.type.type,
            "value" : this.value.v}
  }
}

export interface PropertiedEntity {
  readonly names : Iterable<string>;
  readonly properties : Iterable<Property>;
  property(name : string) : Property;
}<|MERGE_RESOLUTION|>--- conflicted
+++ resolved
@@ -19,6 +19,9 @@
     return this._selectedEntity;
   }
   public set selectedEntity(e){
+    console.log(e);
+
+
     // READTHIS: to Daniel
     // this tells us when things change
     // may want to change this to just be a field and 
@@ -36,26 +39,13 @@
   constructor(public type : string){}
 }
 
-<<<<<<< HEAD
-=======
-export class SinapTypedValue {
-  constructor(public v : string){}
-}
-
->>>>>>> ef162831
 export class Property{
   readonly name : string;
   readonly kind : EntityKind;
   readonly type : SinapType;
-<<<<<<< HEAD
   value : any;
 
   constructor(name: string, kind: EntityKind, type: SinapType, value : any){
-=======
-  value : SinapTypedValue;
-
-  constructor(name: string, kind: EntityKind, type: SinapType, value : SinapTypedValue){
->>>>>>> ef162831
     this.name = name;
     this.kind = kind;
     this.type = type;
@@ -66,20 +56,12 @@
     return new this(json.name,
                     EntityKind[json.kind],
                     new SinapType(json.type),
-<<<<<<< HEAD
                     json.value);
-=======
-                    new SinapTypedValue(json.value));
->>>>>>> ef162831
   }
 
   toJSON(){
     return {"name" : this.name,
-<<<<<<< HEAD
             "kind" : EntityKind[this.kind],
-=======
-            "kind" : this.kind.toString(),
->>>>>>> ef162831
             "type" : this.type.type,
             "value" : this.value.v}
   }
