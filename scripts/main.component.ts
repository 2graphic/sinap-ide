// File: main.component.ts
// Created by: CJ Dimaano
// Date created: October 10, 2016
//
// This is the main application component. It is used as the main UI display for
// presenting content to the user.
//


import { Component, OnInit, ViewChild } from "@angular/core";
import { MenuService, MenuEventListener, MenuEvent } from "./menu.service"
<<<<<<< HEAD
import { GraphEditorComponent, EditorDelegate, DrawableThing } from "./graph-editor.component"
import { PluginService, Interpreter } from "./plugin.service"
import { REPLComponent, REPLDelegate } from "./repl.component"
import { PropertiesPanelComponent, Property, EntityKind, SinapType } from "./properties-panel.component"
=======
import { GraphEditorComponent, DrawableGraph } from "./graph-editor.component"
import { PluginService, Interpreter } from "./plugin.service"
import { REPLComponent, REPLDelegate } from "./repl.component"
import { PropertiesPanelComponent, Property } from "./properties-panel.component"
>>>>>>> ef162831
import { Element, Graph } from "./graph"

@Component({
  moduleId: module.id,
  selector: "sinap-main",
  templateUrl: "../html/main.component.html",
  providers: [MenuService, PluginService]
})
<<<<<<< HEAD
export class MainComponent implements OnInit, MenuEventListener, REPLDelegate, EditorDelegate {
  constructor(private menu: MenuService, private pluginService: PluginService) {}
  
  selectedElements = new Set<Element>();
  selectElement(element : DrawableThing) {
    if (!(element instanceof Element))
      throw "Only try to select drawable things made by the main.component";
    this.propertiesPanel.selectedEntity = element;
    this.selectedElements.add(element);
  }
  deselectElement(element : DrawableThing) {
    if (!(element instanceof Element))
      throw "Only try to deselect drawable things made by the main.component";
    this.selectedElements.delete(element);
    if (this.selectedElements.size > 0){
      // TODO: worry about how to allow multiple selection for the properties panel
      // set the "selectedEntity" on the this.propertiesPanel to any of the selected elements
      for(let e of this.selectedElements){
        this.propertiesPanel.selectedEntity = e;
        break;
      }
    }
  }
  clearSelected() {
    this.selectedElements.clear();
  }


  ngOnInit(): void {
    this.repl.delegate = this;
    this.graphEditor.delegate = this;

    this.menu.addEventListener(this);
  }

  ngAfterViewInit() {
    this.newFile();    
=======
export class MainComponent implements OnInit, MenuEventListener, REPLDelegate {

  graph : DrawableGraph;

  constructor(private menu: MenuService, private pluginService: PluginService) {
    this.newFile();
  }

  ngOnInit(): void {
    this.repl.delegate = this;
    this.menu.addEventListener(this);
>>>>>>> ef162831
  }

  @ViewChild(GraphEditorComponent)
  private graphEditor: GraphEditorComponent;

  @ViewChild(REPLComponent)
  private repl: REPLComponent;
  
  @ViewChild(PropertiesPanelComponent)
  private propertiesPanel: PropertiesPanelComponent;


  // Declare icons for the sidebar.
  private icons = [
    {
      path: "properties.svg",
      name: "Properties",
      active: true
    },
    {
      path: "tools.svg",
      name: "Tools",
      active: false
    },
    {
      path: "files.svg",
      name: "Files",
      active: false
    }
  ];
  private propertiesIcon = this.icons[0];
  private toolsIcon = this.icons[1];
  // ------------------------------

  graph : Graph;

  newFile() {
<<<<<<< HEAD
    if (this.graph != null){
      console.log(JSON.stringify(this.graph.toJSON()))
    }
    this.graph = new Graph([new Property("graph_prop",
                                         EntityKind.PluginGenerated,
                                         new SinapType("string"),
                                         "")]);
    this.graphEditor.graph = this.graph;
=======
    this.graph = new Graph([new Property("graph_property", null, null, null)]);
>>>>>>> ef162831
  }

  menuEvent(e: MenuEvent) {
    switch (e) {
      case MenuEvent.NEW_FILE:
<<<<<<< HEAD
        this.newFile();
=======
        this.graphEditor.graph = null;
>>>>>>> ef162831
        break;
    }
  }

  run(input: String):String {
    let interpreter = this.pluginService.getInterpreter("dfa", {});
    return interpreter.run(input)+"";
  }
}<|MERGE_RESOLUTION|>--- conflicted
+++ resolved
@@ -9,17 +9,10 @@
 
 import { Component, OnInit, ViewChild } from "@angular/core";
 import { MenuService, MenuEventListener, MenuEvent } from "./menu.service"
-<<<<<<< HEAD
-import { GraphEditorComponent, EditorDelegate, DrawableThing } from "./graph-editor.component"
+import { GraphEditorComponent, Drawable } from "./graph-editor.component"
 import { PluginService, Interpreter } from "./plugin.service"
 import { REPLComponent, REPLDelegate } from "./repl.component"
 import { PropertiesPanelComponent, Property, EntityKind, SinapType } from "./properties-panel.component"
-=======
-import { GraphEditorComponent, DrawableGraph } from "./graph-editor.component"
-import { PluginService, Interpreter } from "./plugin.service"
-import { REPLComponent, REPLDelegate } from "./repl.component"
-import { PropertiesPanelComponent, Property } from "./properties-panel.component"
->>>>>>> ef162831
 import { Element, Graph } from "./graph"
 
 @Component({
@@ -28,57 +21,31 @@
   templateUrl: "../html/main.component.html",
   providers: [MenuService, PluginService]
 })
-<<<<<<< HEAD
-export class MainComponent implements OnInit, MenuEventListener, REPLDelegate, EditorDelegate {
+export class MainComponent implements OnInit, MenuEventListener, REPLDelegate {
   constructor(private menu: MenuService, private pluginService: PluginService) {}
   
-  selectedElements = new Set<Element>();
-  selectElement(element : DrawableThing) {
-    if (!(element instanceof Element))
-      throw "Only try to select drawable things made by the main.component";
-    this.propertiesPanel.selectedEntity = element;
-    this.selectedElements.add(element);
-  }
-  deselectElement(element : DrawableThing) {
-    if (!(element instanceof Element))
-      throw "Only try to deselect drawable things made by the main.component";
-    this.selectedElements.delete(element);
-    if (this.selectedElements.size > 0){
-      // TODO: worry about how to allow multiple selection for the properties panel
-      // set the "selectedEntity" on the this.propertiesPanel to any of the selected elements
-      for(let e of this.selectedElements){
-        this.propertiesPanel.selectedEntity = e;
-        break;
-      }
-    }
-  }
-  clearSelected() {
-    this.selectedElements.clear();
-  }
-
 
   ngOnInit(): void {
     this.repl.delegate = this;
-    this.graphEditor.delegate = this;
+    this.menu.addEventListener(this);
 
-    this.menu.addEventListener(this);
+    let that = this;
+    this.graphEditor.selectionChanged.subscribe(function(selected : Set<Drawable>){
+      if (selected.size > 0){
+        for (let x of selected){
+          // this cast is safe because we know that the only Drawables that we
+          // ever give the `graphEditor` are `Element`s
+          that.propertiesPanel.selectedEntity = x as Element;
+          break;
+        }
+      } else {
+        that.propertiesPanel.selectedEntity = that.graph;
+      } 
+    })
   }
 
   ngAfterViewInit() {
     this.newFile();    
-=======
-export class MainComponent implements OnInit, MenuEventListener, REPLDelegate {
-
-  graph : DrawableGraph;
-
-  constructor(private menu: MenuService, private pluginService: PluginService) {
-    this.newFile();
-  }
-
-  ngOnInit(): void {
-    this.repl.delegate = this;
-    this.menu.addEventListener(this);
->>>>>>> ef162831
   }
 
   @ViewChild(GraphEditorComponent)
@@ -116,7 +83,6 @@
   graph : Graph;
 
   newFile() {
-<<<<<<< HEAD
     if (this.graph != null){
       console.log(JSON.stringify(this.graph.toJSON()))
     }
@@ -125,19 +91,12 @@
                                          new SinapType("string"),
                                          "")]);
     this.graphEditor.graph = this.graph;
-=======
-    this.graph = new Graph([new Property("graph_property", null, null, null)]);
->>>>>>> ef162831
   }
 
   menuEvent(e: MenuEvent) {
     switch (e) {
       case MenuEvent.NEW_FILE:
-<<<<<<< HEAD
         this.newFile();
-=======
-        this.graphEditor.graph = null;
->>>>>>> ef162831
         break;
     }
   }
