--- conflicted
+++ resolved
@@ -12,16 +12,12 @@
 
 import { MainComponent }    from "./main.component";
 import { SideBarComponent } from "./side-bar.component";
-<<<<<<< HEAD
 import { AboutComponent } from "./about.component";
 import { PropertiesPanelComponent } from "./properties-panel.component";
 import { ToolsPanelComponent } from "./tools-panel.component";
 import {REPLComponent} from "./repl.component";
 import { FormsModule }   from '@angular/forms';
-=======
 import { GraphEditorComponent } from "./graph-editor.component";
-
->>>>>>> 66123486
 
 @NgModule({
   imports:      [
@@ -31,14 +27,11 @@
   declarations: [
     MainComponent,
     SideBarComponent,
-<<<<<<< HEAD
     AboutComponent,
     PropertiesPanelComponent,
     ToolsPanelComponent,
-    REPLComponent
-=======
+    REPLComponent,
     GraphEditorComponent
->>>>>>> 66123486
   ],
   bootstrap:    [ MainComponent, REPLComponent ]
 })
