// File: graph.ts
// Created by: CJ Dimaano
// Date created: November 21, 2016
//
//

import { DrawableEdge, DrawableGraph, DrawableNode } from "./graph-editor.component";
<<<<<<< HEAD
import { PropertiedEntity, Property, EntityKind, SinapType } from "./properties-panel.component";
=======
import { PropertiedEntity, Property } from "./properties-panel.component";
>>>>>>> ef162831

let proto_map_func = Array.prototype.map;
function map<T, U>(i : Iterable<T>, f : ((x : T) => U)) : Array<U>{
  return proto_map_func.call(i, f);
}

/**
 * Element is a master class that behind-the-scenes, all components of a graph inherit from. 
 * That this class exists should be known only to the main components. All other components
 * will see some subset of the behavior of this class and its subclasses. The things these
 * other classes want will be specified in interfaces this (or it's subclasses implement). 
 */
export class Element implements PropertiedEntity {
  isEdge(){
    return false;
  }
  isNode(){
    return false;
  }
  isGraph(){
    return false;
  }

  // a mapping names for all the properties that this entity has
  // this will include general properties and properties from the 
  // meta language
  _properties : Map<string, Property>
<<<<<<< HEAD
  generalProperties : Array<[string, SinapType]> = [];
=======
>>>>>>> ef162831

  constructor(properties : Iterable<Property>){
    this._properties = new Map(map(properties, p => 
      [p.name, p] as [string, Property])); // needs cast to tuple type or we'll get a type error
  }
  
  get names(){
    return map(this._properties.values(), (x => x.name));
  }
<<<<<<< HEAD
  get properties() : Iterable<Property>{
    let props = [...this._properties.values()];
    let general_props = this.generalProperties.map(x => 
                           new Property(x[0], EntityKind.General,
                                        x[1], this[x[0]]))
    return props.concat(general_props);
  }
  property(name : string) {
    let res = this._properties.get(name) 
    if (res != undefined){
      return res;
    }
    return this[name];
  }

  toJSON(){
    let generals = new Array();
    let plugind = new Array();
    for (let p of this.properties){
      let v = [p.name, p.type.type, p.value]
      if (p.kind == EntityKind.General){
        generals.push(v);
      } else {
        plugind.push(v);
      }
    }
    return {"general-properties": generals,
            "plugin-properties" : plugind}
=======
  get properties(){
    return this._properties.values();
  }
  property(name : string) {
    return this._properties.get(name);
  }

  toJSON(){
    return {"properties": [...this.properties].map(x => x.toJSON())}
>>>>>>> ef162831
  }
}

/**
 * add all the keys of b to a
 */
function extend(a, b){
  for(let k in b){
    if (b.hasOwnProperty(k)){
      a[k] = b[k]
    }
  }
  return a;
}

export class Graph extends Element implements DrawableGraph {
  isGraph(){
    return true;
  }
<<<<<<< HEAD

  private _nodes : Array<Node> = [];
  private _edges : Array<Edge> = [];

  toJSON(){
    let nodes = [...this._nodes]
    let edges = [...this._edges]

    let json = extend(super.toJSON(), 
                      {"nodes" : nodes.map(x => x.toJSON()),
                       "edges" : edges.map(x => x.toJSON())});

    function traverse(root){
      for (let k in root){
        let v = root[k];
        if (v instanceof Node){
          root[k] = {"kind" : "node-reference", "target" : nodes.indexOf(v)};
        } else if (v instanceof Edge){
          root[k] = {"kind" : "edge-reference", "target" : edges.indexOf(v)};
        } else if (v instanceof Object) {
          traverse(v);
        }
      }
    }

    traverse(json);

    return json;
  }

=======

  private _nodes : Array<Node> = [];
  private _edges : Array<Edge> = [];

  toJSON(){
    return extend(super.toJSON(), 
                  {"nodes" : this._nodes.map(x => x.toJSON()),
                   "edges" : this._edges.map(x => x.toJSON())});
  }

>>>>>>> ef162831
  get edges() : Iterable<DrawableEdge> {
    //
    // TODO:
    // Send a copy of this.
    //
    return this._edges;
  }
  get nodes() : Iterable<DrawableNode> {
    //
    // TODO:
    // Send a copy of this.
    //
    return this._nodes;
  }
  createNode(x=0, y=0) {
<<<<<<< HEAD
  	const node = new Node([new Property("node_prop",
                                        EntityKind.PluginGenerated,
                                        new SinapType("string"),
                                        "")],
                          x, y);
=======
  	const node = new Node([new Property("node_prop", null, null, null)], x, y);
>>>>>>> ef162831
  	this._nodes.push(node);
  	return node;
  }
  createEdge(src : DrawableNode, dest : DrawableNode, like? : DrawableEdge) {
<<<<<<< HEAD
  	const edge = new Edge([new Property("edge_prop",
                                        EntityKind.PluginGenerated,
                                        new SinapType("string"),
                                        "")],
                          src, dest);
=======
  	const edge = new Edge([new Property("edge_prop", null, null, null)], src, dest);
>>>>>>> ef162831
  	this._edges.push(edge);
  	return edge;
  }
  replaceEdge(original : DrawableEdge, replacement : DrawableEdge) {
    // TODO: in general for several of these methods I do type assertions 
    // to tell the compiler that DrawableEdges and DrawableNodes actually
    // are real Edges and Nodes. Apparently these aren't actually checked
    // at runtime and are meerly making the type system happy. Do we want
    // to do real runtime checks? In this application, nothing else will 
    // ever implement these interfaces, so it seems like a waste (tiny 
    // performance hit, so it probably doesn't matter)
  	this._edges[this._edges.indexOf(original as Edge)] = replacement as Edge;
  }
  removeNode(node : DrawableNode) {
    this._nodes.splice(this._nodes.indexOf(node as Node), 1);
  }
  removeEdge(edge : DrawableEdge) {
    this._edges.splice(this._edges.indexOf(edge as Edge), 1);
  }
  canCreateEdge(src : DrawableNode, dest : DrawableNode, like? : DrawableEdge) {
    return Math.random() > 0.1;
  }
}


class Edge extends Element implements DrawableEdge{
  isEdge(){
    return true;
  }

  showSourceArrow : boolean = false;
  showDestinationArrow : boolean = true;
<<<<<<< HEAD
  label = "an_edge";
=======
  name = "an_edge";
>>>>>>> ef162831
  color : string = "#000";
  lineStyle : string = "solid";
  lineWidth : number = 1;
  constructor(properties : Iterable<Property>, public source : DrawableNode, public destination : DrawableNode) { 
    super(properties);
  }

<<<<<<< HEAD
  generalProperties = [["showSourceArrow", new SinapType("boolean")] as [string, SinapType],
                       ["showDestinationArrow", new SinapType("boolean")] as [string, SinapType],
                       ["label", new SinapType("string")] as [string, SinapType],
                       ["color", new SinapType("string")] as [string, SinapType],
                       ["lineStyle", new SinapType("string")] as [string, SinapType],
                       ["lineWidth", new SinapType("number")] as [string, SinapType],
                       ["source", new SinapType("node")] as [string, SinapType],
                       ["destination", new SinapType("node")] as [string, SinapType]]
=======
  toJSON(){
    // TODO: MIGHT NEED TO FILTER OUT SOME THINGS
    return extend(super.toJSON(), 
                  this);
  }

>>>>>>> ef162831
}

class Node extends Element implements DrawableNode{
  isNode(){
    return true;
  }

  label : string = "";
  color : string = "#fff200";
  borderColor: string = "#000";
  borderStyle: string = "solid";
  borderWidth = 1;
  constructor(properties : Iterable<Property>, public x : number, public y : number) {
    super(properties);
  }

<<<<<<< HEAD
  generalProperties = [["label", new SinapType("string")] as [string, SinapType],
                       ["color", new SinapType("string")] as [string, SinapType],
                       ["borderColor", new SinapType("string")] as [string, SinapType],
                       ["borderStyle", new SinapType("string")] as [string, SinapType],
                       ["borderWidth", new SinapType("number")] as [string, SinapType],
                       ["x", new SinapType("number")] as [string, SinapType],
                       ["y", new SinapType("number")] as [string, SinapType]]

=======
  toJSON(){
    // TODO: MIGHT NEED TO FILTER OUT SOME THINGS
    return extend(super.toJSON(), 
                  this);
  }
>>>>>>> ef162831

}<|MERGE_RESOLUTION|>--- conflicted
+++ resolved
@@ -5,11 +5,7 @@
 //
 
 import { DrawableEdge, DrawableGraph, DrawableNode } from "./graph-editor.component";
-<<<<<<< HEAD
 import { PropertiedEntity, Property, EntityKind, SinapType } from "./properties-panel.component";
-=======
-import { PropertiedEntity, Property } from "./properties-panel.component";
->>>>>>> ef162831
 
 let proto_map_func = Array.prototype.map;
 function map<T, U>(i : Iterable<T>, f : ((x : T) => U)) : Array<U>{
@@ -37,10 +33,7 @@
   // this will include general properties and properties from the 
   // meta language
   _properties : Map<string, Property>
-<<<<<<< HEAD
   generalProperties : Array<[string, SinapType]> = [];
-=======
->>>>>>> ef162831
 
   constructor(properties : Iterable<Property>){
     this._properties = new Map(map(properties, p => 
@@ -50,7 +43,6 @@
   get names(){
     return map(this._properties.values(), (x => x.name));
   }
-<<<<<<< HEAD
   get properties() : Iterable<Property>{
     let props = [...this._properties.values()];
     let general_props = this.generalProperties.map(x => 
@@ -79,17 +71,6 @@
     }
     return {"general-properties": generals,
             "plugin-properties" : plugind}
-=======
-  get properties(){
-    return this._properties.values();
-  }
-  property(name : string) {
-    return this._properties.get(name);
-  }
-
-  toJSON(){
-    return {"properties": [...this.properties].map(x => x.toJSON())}
->>>>>>> ef162831
   }
 }
 
@@ -109,7 +90,6 @@
   isGraph(){
     return true;
   }
-<<<<<<< HEAD
 
   private _nodes : Array<Node> = [];
   private _edges : Array<Edge> = [];
@@ -140,18 +120,6 @@
     return json;
   }
 
-=======
-
-  private _nodes : Array<Node> = [];
-  private _edges : Array<Edge> = [];
-
-  toJSON(){
-    return extend(super.toJSON(), 
-                  {"nodes" : this._nodes.map(x => x.toJSON()),
-                   "edges" : this._edges.map(x => x.toJSON())});
-  }
-
->>>>>>> ef162831
   get edges() : Iterable<DrawableEdge> {
     //
     // TODO:
@@ -167,28 +135,20 @@
     return this._nodes;
   }
   createNode(x=0, y=0) {
-<<<<<<< HEAD
   	const node = new Node([new Property("node_prop",
                                         EntityKind.PluginGenerated,
                                         new SinapType("string"),
                                         "")],
                           x, y);
-=======
-  	const node = new Node([new Property("node_prop", null, null, null)], x, y);
->>>>>>> ef162831
   	this._nodes.push(node);
   	return node;
   }
   createEdge(src : DrawableNode, dest : DrawableNode, like? : DrawableEdge) {
-<<<<<<< HEAD
   	const edge = new Edge([new Property("edge_prop",
                                         EntityKind.PluginGenerated,
                                         new SinapType("string"),
                                         "")],
                           src, dest);
-=======
-  	const edge = new Edge([new Property("edge_prop", null, null, null)], src, dest);
->>>>>>> ef162831
   	this._edges.push(edge);
   	return edge;
   }
@@ -221,11 +181,7 @@
 
   showSourceArrow : boolean = false;
   showDestinationArrow : boolean = true;
-<<<<<<< HEAD
   label = "an_edge";
-=======
-  name = "an_edge";
->>>>>>> ef162831
   color : string = "#000";
   lineStyle : string = "solid";
   lineWidth : number = 1;
@@ -233,7 +189,6 @@
     super(properties);
   }
 
-<<<<<<< HEAD
   generalProperties = [["showSourceArrow", new SinapType("boolean")] as [string, SinapType],
                        ["showDestinationArrow", new SinapType("boolean")] as [string, SinapType],
                        ["label", new SinapType("string")] as [string, SinapType],
@@ -242,14 +197,6 @@
                        ["lineWidth", new SinapType("number")] as [string, SinapType],
                        ["source", new SinapType("node")] as [string, SinapType],
                        ["destination", new SinapType("node")] as [string, SinapType]]
-=======
-  toJSON(){
-    // TODO: MIGHT NEED TO FILTER OUT SOME THINGS
-    return extend(super.toJSON(), 
-                  this);
-  }
-
->>>>>>> ef162831
 }
 
 class Node extends Element implements DrawableNode{
@@ -266,7 +213,6 @@
     super(properties);
   }
 
-<<<<<<< HEAD
   generalProperties = [["label", new SinapType("string")] as [string, SinapType],
                        ["color", new SinapType("string")] as [string, SinapType],
                        ["borderColor", new SinapType("string")] as [string, SinapType],
@@ -275,12 +221,4 @@
                        ["x", new SinapType("number")] as [string, SinapType],
                        ["y", new SinapType("number")] as [string, SinapType]]
 
-=======
-  toJSON(){
-    // TODO: MIGHT NEED TO FILTER OUT SOME THINGS
-    return extend(super.toJSON(), 
-                  this);
-  }
->>>>>>> ef162831
-
 }