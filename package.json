{
  "name": "sinap-ide",
  "version": "0.0.0",
  "description": "Sinap is not a plot.",
  "license": "MIT",
  "repository": {
    "type": "git",
    "url": "https://github.com/2graphic/sinap-ide"
  },
  "main": "index.js",
  "scripts": {
<<<<<<< HEAD
    "clean": "rm -r ./node_modules 2> /dev/null || echo > /dev/null && rm -r ./build 2> /dev/null || echo > /dev/null && rm -r ./dist 2> /dev/null || echo > /dev/null",
    "clean:win": "DEL /F /Q .\\node_modules .\\build .\\dist",
    "webpack": "webpack --progress --profile --colors --display-error-details --display-cached",
    "build": "mkdir build > /dev/null || echo > /dev/null && npm install && npm run webpack && cp package.json build",
    "build:win": "MKDIR build && npm install && npm run webpack && COPY /Y package.json .\\build",
    "start": "electron build",
    "start:build": "npm run build && npm run start",
    "start:build:win": "npm run build:win && npm run start",
    "package":"npm run build && mkdir dist > /dev/null || echo > /dev/null && electron-packager build sinap --out=dist --no-prune --platform=all --arch=all --overwrite",
    "package:darwin":"npm run build && mkdir dist > /dev/null || echo > /dev/null && electron-packager build sinap --out=dist --no-prune --platform=darwin --arch=all --overwrite"
=======
    "clean": "rm -r ./build 2> /dev/null || echo > /dev/null && rm -r ./dist 2> /dev/null || echo > /dev/null",
    "clean:node_modules": "npm run clean && rm -r ./node_modules 2> /dev/null || echo > /dev/null",

    "webpack": "webpack --progress --profile --colors --display-error-details --display-cached",
    "prebuild": "mkdir build > /dev/null || echo > /dev/null && mkdir dist > /dev/null || echo > /dev/null && npm install",
    "build": "npm run prebuild && npm run webpack",
    "build:watch": "npm run prebuild && npm run webpack -- --watch",

    "start": "electron build",
    "start:build": "npm run build && npm run start",

    "electron-packager": "electron-packager build sinap --out=dist --no-prune --arch=all --overwrite",
    "prepackage": "npm run clean && npm run build && cp package.json build",
    "package":"npm run prepackage && npm run electron-packager -- --platform=all",
    "package:darwin":"npm run prepackage && npm run electron-packager -- --platform=darwin"
>>>>>>> 1d4c6b5c
  },
  "dependencies": {
    "@angular/common": "2.4.x",
    "@angular/compiler": "2.4.x",
    "@angular/core": "2.4.x",
    "@angular/forms": "2.4.x",
    "@angular/platform-browser": "2.4.x",
    "@angular/platform-browser-dynamic": "2.4.x",
    "@angular/upgrade": "2.4.x",
    "core-js": "2.4.x",
    "reflect-metadata": "^0.1.x",
    "rxjs": "5.0.x",
    "zone.js": "0.7.x",

    "reset-css": "2.2.x"
  },
  "devDependencies": {
    "@types/electron": "1.4.30",
    "@types/node": "6.0.x",
    
    "electron": "1.4.8",
    "electron-packager": "8.4.x",
    
    "typescript": "2.1.x",

    "webpack": "1.14.x",
    "html-webpack-plugin": "2.16.x",
    "angular2-template-loader": "0.6.x",
    "style-loader": "0.13.x",
    "to-string-loader": "1.1.x",
    "ts-loader": "1.3.x",
    "file-loader": "0.9.x",
    "html-loader": "0.4.x",
    "css-loader": "0.26.x"
  }
}<|MERGE_RESOLUTION|>--- conflicted
+++ resolved
@@ -9,18 +9,6 @@
   },
   "main": "index.js",
   "scripts": {
-<<<<<<< HEAD
-    "clean": "rm -r ./node_modules 2> /dev/null || echo > /dev/null && rm -r ./build 2> /dev/null || echo > /dev/null && rm -r ./dist 2> /dev/null || echo > /dev/null",
-    "clean:win": "DEL /F /Q .\\node_modules .\\build .\\dist",
-    "webpack": "webpack --progress --profile --colors --display-error-details --display-cached",
-    "build": "mkdir build > /dev/null || echo > /dev/null && npm install && npm run webpack && cp package.json build",
-    "build:win": "MKDIR build && npm install && npm run webpack && COPY /Y package.json .\\build",
-    "start": "electron build",
-    "start:build": "npm run build && npm run start",
-    "start:build:win": "npm run build:win && npm run start",
-    "package":"npm run build && mkdir dist > /dev/null || echo > /dev/null && electron-packager build sinap --out=dist --no-prune --platform=all --arch=all --overwrite",
-    "package:darwin":"npm run build && mkdir dist > /dev/null || echo > /dev/null && electron-packager build sinap --out=dist --no-prune --platform=darwin --arch=all --overwrite"
-=======
     "clean": "rm -r ./build 2> /dev/null || echo > /dev/null && rm -r ./dist 2> /dev/null || echo > /dev/null",
     "clean:node_modules": "npm run clean && rm -r ./node_modules 2> /dev/null || echo > /dev/null",
 
@@ -36,7 +24,6 @@
     "prepackage": "npm run clean && npm run build && cp package.json build",
     "package":"npm run prepackage && npm run electron-packager -- --platform=all",
     "package:darwin":"npm run prepackage && npm run electron-packager -- --platform=darwin"
->>>>>>> 1d4c6b5c
   },
   "dependencies": {
     "@angular/common": "2.4.x",
