import * as fs from "fs";
import * as path from "path";
import { NodePromise, readdir } from "sinap-core";
<<<<<<< HEAD
import { SINAP_FILE_FILTER, ZIP_FILE_FILTER } from "./constants";
import * as zlib from "zlib";
=======
import { SINAP_FILE_FILTER } from "./constants";
>>>>>>> 17c99ad9

import { remote } from "electron";
const { dialog } = remote;

<<<<<<< HEAD
import { ncp } from "ncp";
import * as archiver from "archiver";
import * as tmp from "tmp";
import * as extract from "extract-zip";
import * as rimraf from "rimraf";

=======
>>>>>>> 17c99ad9
// Similar to Promise.all. However, this will always resolve and ignore rejected promises.
export function somePromises<T>(promises: Iterable<Promise<T>>, logger: Logger): Promise<T[]> {
    let result: Promise<T[]> = Promise.resolve([]);

    for (const promise of promises) {
        result = result.then((arr) => {
            return promise.then((ele) => {
                arr.push(ele);
                return arr;
            }).catch((err) => {
                logger.log(err);
                return arr;
            });
        });
    }

    return result;
}

<<<<<<< HEAD
=======
export function getBasename(name: string, ext?: string) {
    return path.basename(name, ext);
}

export function getPath(name: string) {
    return path.normalize("/" + path.relative("/", name));
}

export function compareFiles(file1: string, file2: string) {
    return getPath(file1) === getPath(file2);
}

export function writeData(file: string, data: string) {
    return new Promise((resolve, reject) => {
        fs.writeFile(file, data, (err: any) => {
            if (err) {
                reject(err);
            } else {
                resolve();
            }
        });
    });
}

>>>>>>> 17c99ad9
export function fileStat(name: string): Promise<fs.Stats> {
    const result = new NodePromise<fs.Stats>();
    fs.stat(name, result.cb);
    return result.promise;
}

export function promFilter<T>(arr: T[], func: (item: T) => Promise<boolean>): Promise<T[]> {
    return Promise.all(arr.map(func)).then((preds) => {
        const result = [];
        for (let i = 0; i < arr.length; i++) {
            if (preds[i]) result.push(arr[i]);
        }
        return result;
    });
}

// Returns full paths.
export function subdirs(dir: string): Promise<string[]> {
    return readdir(dir)
        .then(names => names.map(name => path.join(dir, name)))
        .then(names => promFilter(names, name => fileStat(name).then(stats => stats.isDirectory())));
}

// Only returns file names.
<<<<<<< HEAD
export async function dirFiles(dir: string): Promise<string[]> {
    return readdir(dir).then(names => promFilter(names, name => 
        fileStat(path.join(dir, name)).then(stats => stats.isFile())));
}

export function requestSaveFile(name?: string, filters = SINAP_FILE_FILTER): Promise<string> {
    const result = new NodePromise<string>();
    dialog.showSaveDialog(remote.BrowserWindow.getFocusedWindow(), {
        defaultPath: name,
        filters: filters
=======
export function dirFiles(dir: string): Promise<string[]> {
    return readdir(dir)
        .then(names => names.map(name => path.join(dir, name)))
        .then(names => promFilter(names, name => fileStat(name).then(stats => stats.isFile())));
}

export function requestSaveFile(name?: string): Promise<string> {
    const result = new NodePromise<string>();
    dialog.showSaveDialog(remote.BrowserWindow.getFocusedWindow(), {
        defaultPath: name,
        filters: SINAP_FILE_FILTER
>>>>>>> 17c99ad9
    }, name => result.cb(name ? null : "File selection cancelled", name));
    return result.promise;
}

<<<<<<< HEAD
export function requestFiles(name?: string, filters = SINAP_FILE_FILTER): Promise<string[]> {
    const result = new NodePromise<string[]>();
    dialog.showOpenDialog(remote.BrowserWindow.getFocusedWindow(), {
        properties: ["openFile", "multiSelections"],
        filters: filters,
=======
export function requestFiles(name?: string): Promise<string[]> {
    const result = new NodePromise<string[]>();
    dialog.showOpenDialog(remote.BrowserWindow.getFocusedWindow(), {
        properties: ["openFile", "multiSelections"],
        filters: SINAP_FILE_FILTER,
>>>>>>> 17c99ad9
        defaultPath: name
    }, names => result.cb(names ? null : "File selection cancelled", names));
    return result.promise;
}

<<<<<<< HEAD
export async function requestOpenDirs(name?: string): Promise<string[]> {
    const result = new NodePromise<string[]>();
    dialog.showOpenDialog(remote.BrowserWindow.getFocusedWindow(), {
        properties: ["openDirectory"],
        filters: [ZIP_FILE_FILTER],
        defaultPath: name
    }, names => result.cb(names ? null : "Directory selection cancelled", names));

    return await result.promise;
}

export function copy(src: string, dest: string): Promise<any> {
    const result = new NodePromise<any>();
    ncp(src, dest, err => err ? result.cb(err, null) : result.cb(null, null));
    return result.promise;
}

export function zipFiles(src: string, dest: string): Promise<void> {
    return new Promise<void>((resolve, reject) => {
        const output = fs.createWriteStream(dest);
        const result = archiver("zip", {
            zlib: { level: zlib.constants.Z_BEST_COMPRESSION }
        });

        output.on("close", () => resolve());
        result.on("error", reject);

        result.pipe(output);
        result.directory(src, path.basename(src));
        result.finalize();
    });
}

export function unzip(src: string, dest: string): Promise<void> {
    return new Promise<void>((resolve, reject) => extract(src, { dir: dest }, err => {
        if (err) reject(err);
        else resolve();
    }));
}

export interface Closeable {
    close(): Promise<any>;
}

export class TempDir implements Closeable {
    constructor(public readonly path: string) {
    }

    close(): Promise<void> {
        return removeDir(this.path);
    }
}

export function closeAfter(prom: Promise<any>, toClose: Closeable) {
    prom.then(_ => toClose.close()).catch(_ => toClose.close());
}

export function tempDir(): Promise<TempDir> {
    const result = new NodePromise<TempDir>();
    tmp.dir((err, path) => result.cb(err, new TempDir(path)));
    return result.promise;
}

export class Logger {
    constructor(public readonly domain: string) {
    }

    createMessage(original?: string) {
        return `${this.domain}: ${original}`;
    }

    assert(value: any, message?: any, ...args: any[]): void {
        console.assert(value, this.createMessage(message), ...args);
    }

    dir(obj: any) {
        console.log({
            logger: this.domain,
            data: obj
        });
    }

    error(data?: any, ...args: any[]): void {
        console.error(this.createMessage(data), ...args);
    }

    info(data?: any, ...args: any[]): void {
        console.info(this.createMessage(data), ...args);
    }

    log(data?: any, ...args: any[]): void {
        console.log(this.createMessage(data), ...args);
    }

    private timeLabel(label: string): string {
        return `${this.domain}.${label}`;
    }

    time(label: string): void {
        console.time(this.timeLabel(label));
    }

    timeEnd(label: string): void {
        console.timeEnd(this.timeLabel(label));
    }

    trace(message?: any, ...args: any[]): void {
        console.trace(this.createMessage(message), ...args);
    }

    warn(data?: any, ...args: any[]): void {
        console.warn(this.createMessage(data), ...args);
    }
}

export class NullLogger extends Logger {
    assert(value: any, message?: any, ...args: any[]): void {
        console.assert(value, this.createMessage(message), ...args);
    }

    dir(obj: any) {
        console.log({
            logger: this.domain,
            data: obj
        });
    }

    error(data?: any, ...args: any[]): void {
        console.error(this.createMessage(data), ...args);
    }

    info(data?: any, ...args: any[]): void {
        console.info(this.createMessage(data), ...args);
    }

    log(data?: any, ...args: any[]): void {
        console.log(this.createMessage(data), ...args);
    }

    time(label: string): void {
    }

    timeEnd(label: string): void {
    }

    trace(message?: any, ...args: any[]): void {
    }

    warn(data?: any, ...args: any[]): void {
    }
}

// This exists so that we can have different loggers/disabled loggers.
const LOGGER_MAP = new Map<string, Logger>();
LOGGER_MAP.set("null", new NullLogger("null"));
export function getLogger(domain: string): Logger {
    let result = LOGGER_MAP.get(domain);
    if (!result) {
        LOGGER_MAP.set(domain, new Logger(domain));
    }
    return LOGGER_MAP.get(domain)!;
}

export function removeDir(dir: string): Promise<void> {
    return new Promise<void>((resolve, reject) => {
        rimraf(dir, (err) => {
            if (err) reject(err);
            else resolve();
        });
    });
=======
export function arrayEquals<T>(arr1: T[], arr2: T[]): boolean {
    if (arr1.length !== arr2.length) {
        return false;
    }

    for (let i = 0; i < arr1.length; i++) {
        if (arr1[i] !== arr2[i]) {
            return false;
        }
    }

    return true;
>>>>>>> 17c99ad9
}<|MERGE_RESOLUTION|>--- conflicted
+++ resolved
@@ -1,25 +1,18 @@
 import * as fs from "fs";
 import * as path from "path";
 import { NodePromise, readdir } from "sinap-core";
-<<<<<<< HEAD
 import { SINAP_FILE_FILTER, ZIP_FILE_FILTER } from "./constants";
 import * as zlib from "zlib";
-=======
-import { SINAP_FILE_FILTER } from "./constants";
->>>>>>> 17c99ad9
 
 import { remote } from "electron";
 const { dialog } = remote;
 
-<<<<<<< HEAD
 import { ncp } from "ncp";
 import * as archiver from "archiver";
 import * as tmp from "tmp";
 import * as extract from "extract-zip";
 import * as rimraf from "rimraf";
 
-=======
->>>>>>> 17c99ad9
 // Similar to Promise.all. However, this will always resolve and ignore rejected promises.
 export function somePromises<T>(promises: Iterable<Promise<T>>, logger: Logger): Promise<T[]> {
     let result: Promise<T[]> = Promise.resolve([]);
@@ -39,12 +32,6 @@
     return result;
 }
 
-<<<<<<< HEAD
-=======
-export function getBasename(name: string, ext?: string) {
-    return path.basename(name, ext);
-}
-
 export function getPath(name: string) {
     return path.normalize("/" + path.relative("/", name));
 }
@@ -65,7 +52,6 @@
     });
 }
 
->>>>>>> 17c99ad9
 export function fileStat(name: string): Promise<fs.Stats> {
     const result = new NodePromise<fs.Stats>();
     fs.stat(name, result.cb);
@@ -90,9 +76,8 @@
 }
 
 // Only returns file names.
-<<<<<<< HEAD
 export async function dirFiles(dir: string): Promise<string[]> {
-    return readdir(dir).then(names => promFilter(names, name => 
+    return readdir(dir).then(names => promFilter(names, name =>
         fileStat(path.join(dir, name)).then(stats => stats.isFile())));
 }
 
@@ -101,42 +86,20 @@
     dialog.showSaveDialog(remote.BrowserWindow.getFocusedWindow(), {
         defaultPath: name,
         filters: filters
-=======
-export function dirFiles(dir: string): Promise<string[]> {
-    return readdir(dir)
-        .then(names => names.map(name => path.join(dir, name)))
-        .then(names => promFilter(names, name => fileStat(name).then(stats => stats.isFile())));
-}
-
-export function requestSaveFile(name?: string): Promise<string> {
-    const result = new NodePromise<string>();
-    dialog.showSaveDialog(remote.BrowserWindow.getFocusedWindow(), {
-        defaultPath: name,
-        filters: SINAP_FILE_FILTER
->>>>>>> 17c99ad9
     }, name => result.cb(name ? null : "File selection cancelled", name));
     return result.promise;
 }
 
-<<<<<<< HEAD
 export function requestFiles(name?: string, filters = SINAP_FILE_FILTER): Promise<string[]> {
     const result = new NodePromise<string[]>();
     dialog.showOpenDialog(remote.BrowserWindow.getFocusedWindow(), {
         properties: ["openFile", "multiSelections"],
         filters: filters,
-=======
-export function requestFiles(name?: string): Promise<string[]> {
-    const result = new NodePromise<string[]>();
-    dialog.showOpenDialog(remote.BrowserWindow.getFocusedWindow(), {
-        properties: ["openFile", "multiSelections"],
-        filters: SINAP_FILE_FILTER,
->>>>>>> 17c99ad9
         defaultPath: name
     }, names => result.cb(names ? null : "File selection cancelled", names));
     return result.promise;
 }
 
-<<<<<<< HEAD
 export async function requestOpenDirs(name?: string): Promise<string[]> {
     const result = new NodePromise<string[]>();
     dialog.showOpenDialog(remote.BrowserWindow.getFocusedWindow(), {
@@ -307,7 +270,8 @@
             else resolve();
         });
     });
-=======
+}
+
 export function arrayEquals<T>(arr1: T[], arr2: T[]): boolean {
     if (arr1.length !== arr2.length) {
         return false;
@@ -320,5 +284,4 @@
     }
 
     return true;
->>>>>>> 17c99ad9
 }