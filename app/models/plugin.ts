<<<<<<< HEAD
import { Graph as GUIGraph} from '../models/graph'
import * as Type from "./types"
=======
import * as Core from '../models/core'

/**
 * Indicates an error during compilation of a graph. This is a class instead of an interface so that it can be discovered through instanceof.
 */
export class InterpreterError {
    constructor(readonly message: string) {
    }
}

>>>>>>> c87ae6c5
/**
 * Types which can be used for program input.
 */
export type ProgramInput = string;
/**
 * Types which can be used for program output.
 */
export type ProgramOutput = string | boolean;
/**
 * Represents a function which converts graphs into programs or else returns an error that has toString.
 */
<<<<<<< HEAD
export type Interpreter = (graph: InterpreterGraph) => Promise<Program>; 
=======
export type Interpreter = (graph: InterpreterGraph) => Program | InterpreterError;
>>>>>>> c87ae6c5

/**
 * This interface is to be used for debugging support and is expected to maintain mutable state.
 */
export interface RunningProgram {
    /**
     * These are the properties that will be displayed to the user. TODO: Allow for this to be more flexible if there are large numbers of properties available.
     */
    debugProperties: [string];

    /**
     * Gets the result of the computation after the program completes. Behavior is undefined if called when isComplete is false.
     */
    result: [any, Type.SinapType] | null;
    /**
     * Performs one unit of work in the forward direction. Advanced debugging support should be provided elsewhere (such as step over or continue).
     */
    step(): Promise<{active: Element[], }>;
    /**
     * Performs one unit of work backwards. This method is optional since backwards debugging may be non-trivial for some plugins.
     */
    stepBack?(): Promise<void>;
    /**
     * Retrieves the value of a property enumerated in debugProperties.
     */
    getDebugValue(property: string): [any, Type.SinapType];
}

/**
 * This represents a compiled program given an input computation graph. It should be immutable, though the RunningProgram returned by initDebugging may be mutable itself.
 * If desired, a simple run method or initDebugging method can be provided and then fillInProgram will fill out the rest of the required fields/methods.
 */
export interface Program {
    /**
     * Any messages associated with graph compilation.
     */
    compilationMessages: [string];
    /**
     * Runs the input according to the graph this program was derived from.
     */
    run(input: ProgramInput): Promise<ProgramOutput>; // This should be filled in by fillInProgram if not present.
    /**
     * Creates a new debugging instance. While the returned instance may itself be mutable, this object should have no change in state. This method is optional.
     */
    initDebugging?(input: ProgramInput): Promise<RunningProgram>; // This is completely optional and must be checked.
}

/**
 * This function attempts to fill in certain methods with reasonable defaults for a Program object. Specifically, it will use the initDebugging method to provide a run
 * method and will also provide a default compilation message. If all of these are already provided, the original Program is returned.
 */
function fillInProgram(program: any): Promise<Program> {
    return new Promise((resolve, reject) => {
        let error = "Program must have either a run method or debugging support.";

<<<<<<< HEAD
        if (!program.run && !program.initDebugging) {
            return error; 
        }

        if (!program.run) {
            program.run = (input: ProgramInput) => {
                if (program.initDebugging) {
                    let debug = program.initDebugging(input);
                    while(!debug.isComplete) {
                        debug.step();
                    }
                    return debug.getResult();
                } else {
                    return error;
=======
    if (!program.run && !program.initDebugging) {
        return error;
    }

    if (!program.run) {
        program.run = (input: ProgramInput) => {
            if (program.initDebugging) {
                let debug = program.initDebugging(input);
                while (!debug.isComplete) {
                    debug.step();
>>>>>>> c87ae6c5
                }
            }
        }

        if (!program.compilationMessages) {
            program.compilationMessages = ["Compiled graph successfully."];
        }
        return program;
    });
}

/**
 * This class is still in progress. Presumably, the InterpreterGraph will have different needs from the GUIGraph. TODO: Actually make this different.
 */
export class InterpreterGraph {
    public constructor(readonly graph: Core.Graph) {
    }
}<|MERGE_RESOLUTION|>--- conflicted
+++ resolved
@@ -1,8 +1,5 @@
-<<<<<<< HEAD
-import { Graph as GUIGraph} from '../models/graph'
-import * as Type from "./types"
-=======
 import * as Core from '../models/core'
+import * as Type from '../models/types'
 
 /**
  * Indicates an error during compilation of a graph. This is a class instead of an interface so that it can be discovered through instanceof.
@@ -12,7 +9,6 @@
     }
 }
 
->>>>>>> c87ae6c5
 /**
  * Types which can be used for program input.
  */
@@ -24,11 +20,7 @@
 /**
  * Represents a function which converts graphs into programs or else returns an error that has toString.
  */
-<<<<<<< HEAD
-export type Interpreter = (graph: InterpreterGraph) => Promise<Program>; 
-=======
-export type Interpreter = (graph: InterpreterGraph) => Program | InterpreterError;
->>>>>>> c87ae6c5
+export type Interpreter = (graph: InterpreterGraph) => Promise<Program>;
 
 /**
  * This interface is to be used for debugging support and is expected to maintain mutable state.
@@ -42,7 +34,7 @@
     /**
      * Gets the result of the computation after the program completes. Behavior is undefined if called when isComplete is false.
      */
-    result: [any, Type.SinapType] | null;
+    result: [any, Type.Type] | null;
     /**
      * Performs one unit of work in the forward direction. Advanced debugging support should be provided elsewhere (such as step over or continue).
      */
@@ -54,7 +46,7 @@
     /**
      * Retrieves the value of a property enumerated in debugProperties.
      */
-    getDebugValue(property: string): [any, Type.SinapType];
+    getDebugValue(property: string): [any, Type.Type];
 }
 
 /**
@@ -84,9 +76,8 @@
     return new Promise((resolve, reject) => {
         let error = "Program must have either a run method or debugging support.";
 
-<<<<<<< HEAD
         if (!program.run && !program.initDebugging) {
-            return error; 
+            return error;
         }
 
         if (!program.run) {
@@ -99,18 +90,6 @@
                     return debug.getResult();
                 } else {
                     return error;
-=======
-    if (!program.run && !program.initDebugging) {
-        return error;
-    }
-
-    if (!program.run) {
-        program.run = (input: ProgramInput) => {
-            if (program.initDebugging) {
-                let debug = program.initDebugging(input);
-                while (!debug.isComplete) {
-                    debug.step();
->>>>>>> c87ae6c5
                 }
             }
         }
