--- conflicted
+++ resolved
@@ -241,22 +241,19 @@
         console.log(Object.getOwnPropertyNames(e.drawable));
     }
 
-<<<<<<< HEAD
-=======
     copyProperties<S extends CoreElement | Drawable, D extends CoreElement | Drawable>(src: S, dst: D) {
-        if(src instanceof CoreElement && dst instanceof Drawable) {
-            for(const key of Object.getOwnPropertyNames(dst)) {
+        if (src instanceof CoreElement && dst instanceof Drawable) {
+            for (const key of Object.getOwnPropertyNames(dst)) {
                 (dst as any)[key] = drawableFromAny(src.data[key], this.bridges);
             }
         }
-        else if(src instanceof Drawable && dst instanceof CoreElement) {
-            for(const key of Object.getOwnPropertyNames(src)) {
+        else if (src instanceof Drawable && dst instanceof CoreElement) {
+            for (const key of Object.getOwnPropertyNames(src)) {
                 dst.data[key] = coreFromAny((src as any)[key], this.bridges);
             }
         }
     }
 
->>>>>>> c02dce7b
     setSelectedElements(se: Iterable<Drawable | BridgingProxy | CoreElement> | undefined) {
         if (se === undefined) {
             se = [];
@@ -288,19 +285,4 @@
         }
         return val;
     }
-<<<<<<< HEAD
-
-    copyCoreToDrawable(core: CoreElement, drawable: Drawable) {
-        for (const key of Object.getOwnPropertyNames(drawable)) {
-            (drawable as any)[key] = drawableFromAny(core.data[key], this.bridges);
-        }
-    }
-
-    copyDrawableToCore(drawable: Drawable, core: CoreElement) {
-        for (const key of Object.getOwnPropertyNames(drawable)) {
-            core.data[key] = coreFromAny((drawable as any)[key], this.bridges);
-        }
-    }
-=======
->>>>>>> c02dce7b
 }