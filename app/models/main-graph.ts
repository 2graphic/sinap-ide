--- conflicted
+++ resolved
@@ -125,19 +125,8 @@
             if (source === undefined || destination === undefined) {
                 throw "backer out of sync"
             }
-<<<<<<< HEAD
-            let dt;
-            if (destination !== null) {
-                dt = destination.core.type;
-            } else {
-                dt = this.plugin.typeEnvironment.getElementType(CoreElementKind.Node, this.activeNodeType);
-            }
-
-            return validateEdge(edge, source.core.type, dt);
-=======
 
             return validateEdge(edge, source.core.type, destination !== null ? destination.core.type : undefined);
->>>>>>> 5e1b2856
         });
         let coreGraph: CoreElement | null = null;
         const coreEdges: CoreElement[] = [];
