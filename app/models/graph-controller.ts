// File: graph-controller.ts
// Created by: Sheyne Anderson
// Date created: January 22, 2017
//
//

import { EventEmitter } from "@angular/core";
import {
    DrawableElement,
    Drawable,
    DrawableGraph,
    DrawableEdge,
    DrawableNode,
    EdgeValidator,
    DrawableEvent,
    MoveEdgeEvent,
    PropertyChangedEvent,
    PropertyChangedEventDetail,
    SelectionChangedEvent
} from "../components/graph-editor/graph-editor.component";

import { CoreModel, CoreElement, CoreElementKind, Plugin, validateEdge, ObjectType, isObjectType, WrappedScriptObjectType, PluginTypeEnvironment, valueWrap, CoreValue, makeValue, Type, CorePrimitiveValue, CoreUnionValue, CoreObjectValue, CoreArrayValue, deepListen } from "sinap-core";
import { DoubleMap } from "./double-map";

/**
 * Contains a reference to a `CoreElement` and a `Drawable`.
 *
 * Calls to get/set will update both. It also contains a
 * `proxy` field. Reads and writes to this will intelligently update
 * the core element and the drawable. For any of these uses, if
 * the backer object (core/drawable) references another core or drawable
 * this will return a `BridgingProxy` in its place. Sets will intelligently
 * sync the backends even if the set `v` is a `BridgingProxy`
<<<<<<< HEAD
//  */
// export class BridgingProxy {
//     proxy: { [a: string]: any };

//     constructor(public core: CoreElement, public drawable: Drawable, public graph: GraphController) {
//         this.proxy = new Proxy(core.data, {
//             set: (data, k, v) => this.set(k, v),
//             get: (data, k) => this.get(k),
//         });
//     }

//     set(k: PropertyKey, v: any, updateDrawable = true) {
//         let drawableValue = v;
//         let coreValue = v;

//         // If v is a drawable element or a core element,
//         // then when it gets set in the various proxied data
//         // structures, set it differently.

//         if (v instanceof BridgingProxy) {
//             drawableValue = v.drawable;
//             coreValue = v.core;
//         } else if (v instanceof CoreElement) {
//             drawableValue = drawableFromAny(v, this.graph.bridges);
//         } else if (v instanceof Drawable) {
//             coreValue = coreFromAny(v, this.graph.bridges);
//         }

//         if (updateDrawable && Object.keys(this.drawable).indexOf(k.toString()) !== -1) {
//             (this.drawable as any)[k] = drawableValue;
//         }

//         const oldValue = this.core.data[k];
//         this.core.data[k] = coreValue;

//         this.graph.changed.emit(new UndoableChange(this, k, oldValue, coreValue));

//         return true;
//     }

//     get(k: PropertyKey) {
//         const coreValue = this.core.data[k];
//         // if this is something that should be proxied
//         const proxiedValue = this.graph.bridges.getB(coreValue);
//         // return the proxy. That is, any changes made to the returned
//         // object should propagate to both backers
//         return proxiedValue !== undefined ? proxiedValue : coreValue;
//     }
// }

// function drawableFromAny(a: any, bridges: DoubleMap<Drawable, CoreElement, BridgingProxy>) {
//     if (a instanceof CoreElement) {
//         const bridge = bridges.getB(a);
//         if (bridge === undefined) {
//             throw "trying to reference a core element that doesn't have an analogous drawable";
//         }
//         a = bridge.drawable;
//     }
//     return a;
// }

// function coreFromAny(a: any, bridges: DoubleMap<Drawable, CoreElement, BridgingProxy>) {
//     if (a instanceof Drawable) {
//         const bridge = bridges.getA(a);
//         if (bridge === undefined) {
//             throw "trying to reference a drawable element that doesn't have an analogous core";
//         }
//         a = bridge.core;
//     }
//     return a;
// }
=======
 */
export class BridgingProxy {
    proxy: { [a: string]: any };

    constructor(public core: CoreElement, public drawable: Drawable, public readonly graph: GraphController) {
        this.proxy = new Proxy(core.data, {
            set: (data, k, v) => this.set(k, v),
            get: (data, k) => this.get(k),
        });
    }

    set(k: PropertyKey, v: any, updateDrawable = true) {
        let drawableValue = v;
        let coreValue = v;

        // If v is a drawable element or a core element,
        // then when it gets set in the various proxied data
        // structures, set it differently.

        if (v instanceof BridgingProxy) {
            drawableValue = v.drawable;
            coreValue = v.core;
        } else if (v instanceof CoreElement) {
            drawableValue = drawableFromAny(v, this.graph.bridges);
        } else if (v instanceof Drawable) {
            coreValue = coreFromAny(v, this.graph.bridges);
        }

        if (updateDrawable && Object.keys(this.drawable).indexOf(k.toString()) !== -1) {
            (this.drawable as any)[k] = drawableValue;
        }

        const oldValue = this.core.data[k];
        this.core.data[k] = coreValue;

        this.graph.changed.emit(new UndoableChange(this, k, oldValue, coreValue));

        return true;
    }

    get(k: PropertyKey) {
        const coreValue = this.core.data[k];
        // if this is something that should be proxied
        const proxiedValue = this.graph.bridges.getB(coreValue);
        // return the proxy. That is, any changes made to the returned
        // object should propagate to both backers
        return proxiedValue !== undefined ? proxiedValue : coreValue;
    }
}

function drawableFromAny(a: any, bridges: DoubleMap<Drawable, CoreElement, BridgingProxy>) {
    if (a instanceof CoreElement) {
        const bridge = bridges.getB(a);
        if (bridge === undefined) {
            throw "trying to reference a core element that doesn't have an analogous drawable";
        }
        a = bridge.drawable;
    }
    return a;
}

function coreFromAny(a: any, bridges: DoubleMap<Drawable, CoreElement, BridgingProxy>) {
    if (a instanceof Drawable) {
        const bridge = bridges.getA(a);
        if (bridge === undefined) {
            throw "trying to reference a drawable element that doesn't have an analogous core";
        }
        a = bridge.core;
    }
    return a;
}
>>>>>>> 3baddb17

export type UndoableEvent = UndoableChange | UndoableCreate | UndoableDelete | UndoableMove;
export class UndoableCreate {
    constructor(public readonly elements: BridgingProxy[]) { }
}

export class UndoableDelete {
    constructor(public readonly elements: BridgingProxy[]) { }
}

export class UndoableMove {
    constructor(public readonly original: BridgingProxy, public readonly replacement: BridgingProxy) { }
}

export declare class BridgingProxy {
}

// TODO: changes can also be adds or deletes
export class UndoableChange {
    constructor(
        public readonly target: BridgingProxy,
        public readonly key: PropertyKey,
        public readonly oldValue: any,
        public readonly newValue: any
    ) { }
}

export class Bridge {
    constructor(public core: CoreElement, public drawable: Drawable) { };
}

export class GraphController {
    drawable: DrawableGraph;
    activeNodeType: string;
    activeEdgeType: string;
    public changed = new EventEmitter<UndoableEvent>();
    private isApplyingUndo = false;

    private _selectedElements: Set<Bridge>;
    private get selectedElements() {
        return this._selectedElements;
    }

    public bridges = new DoubleMap<CoreElement, Drawable, Bridge>();

    validateEdgeHandler = (src: DrawableNode, dst?: DrawableNode, like?: DrawableEdge) => {
        const sourceBridge = this.bridges.getB(src);
        if (!sourceBridge) {
            throw new Error("Out of sync.");
        }
        const source = sourceBridge.core;

        let destination: CoreElement | undefined = undefined;
        if (dst !== undefined) {
            const destinationBridge = this.bridges.getB(dst);
            if (!destinationBridge) {
                throw new Error("Out of sync.");
            }

            destination = destinationBridge.core;
        }

        // TODO: @Sheyne why does this fail?
        const sourceType = this.plugin.typeEnvironment.getElementType(source.kind, source.type.name);
        const destinationType = destination !== undefined ? (this.plugin.typeEnvironment.getElementType(destination.kind, destination.type.name)) : undefined;

        let edge: WrappedScriptObjectType<PluginTypeEnvironment>;
        if (like !== undefined) {
            const e = this.bridges.getB(like);
            if (e === undefined) {
                throw "backer out of sync";
            }
            edge = this.plugin.typeEnvironment.getElementType(e.core.kind, e.core.type.name);
        } else {
            edge = this.plugin.typeEnvironment.getElementType(CoreElementKind.Edge, this.activeEdgeType);
        }

        return validateEdge(edge, sourceType, destinationType);
    }

    constructor(public core: CoreModel, public plugin: Plugin) {
        this.activeEdgeType = this.plugin.elementTypes(CoreElementKind.Edge).next().value;
        this.activeNodeType = this.plugin.elementTypes(CoreElementKind.Node).next().value;

        this.drawable = new DrawableGraph(() => true);
        let coreGraph: CoreElement | null = null;
        const coreEdges: CoreElement[] = [];

        // each core element we iterate over needs to have a drawable equivalent made for it
        for (const [_, element] of this.core.elements) {
            // placeholder for the new drawable (if we make one)
            let drawable: Drawable | null = null;
            switch (element.kind) {
                case CoreElementKind.Edge:
                    // do edges last, they reference nodes
                    coreEdges.push(element);
                    break;
                case CoreElementKind.Node:
                    drawable = this.drawable.createNode();
                    if (drawable === null) {
                        throw "node creation canceled while loading from core";
                    }
                    this.copyPropertiesToDrawable(element, drawable);
                    break;
                case CoreElementKind.Graph:
                    drawable = this.drawable;
                    // we want to keep track of the graph element
                    if (coreGraph !== null) {
                        throw "More than one graph found";
                    }
                    coreGraph = element;
                    this.copyPropertiesToDrawable(element, drawable);
                    break;
            }
            if (drawable !== null) {
                this.addDrawable(drawable, element);
            }
        }
        // if we weren't given a graph object, make one
        if (coreGraph === null) {
            this.addDrawable(this.drawable);
        }

        // now make the drawable edges
        for (const edge of coreEdges) {
<<<<<<< HEAD
            const source = this.bridges.getA(edge.get('source') as any) !.drawable as DrawableNode;
            const destination = this.bridges.getA(edge.get('destination') as any) !.drawable as DrawableNode;
=======
            // nulls will get copied in by copyCoreToDrawable
            const source = this.bridges.getB(edge.data['source'])!.drawable as DrawableNode;
            const destination = this.bridges.getB(edge.data['destination'])!.drawable as DrawableNode;
>>>>>>> 3baddb17

            const drawableEdge = this.drawable.createEdge(source, destination);
            if (drawableEdge === null) {
                throw "edge creation canceled while loading from core";
            }

            this.copyPropertiesToDrawable(edge, drawableEdge);
            this.addDrawable(drawableEdge, edge);
        }

        // finally set up all the listeners after we copy all the elements
<<<<<<< HEAD
        this.drawable.addCreatedOrDeletedElementListener((n: CreatedOrDeletedEventArgs) => this.addOrDeleteDrawables(n.events));
        this.drawable.addSelectionChangedListener((a: PropertyChangedEventArgs<Iterable<DrawableElement>>) => {
            this.setSelectedElements(a.curr);
=======
        this.drawable.addEventListener("created", (evt: DrawableEvent<DrawableElement>) => {
            const bridges = evt.detail.drawables.map(d => this.addDrawable(d));
            if (!this.isApplyingUndo)
                this.changed.emit(new UndoableCreate(bridges));
>>>>>>> 3baddb17
        });
        this.drawable.addEventListener("deleted", (evt: DrawableEvent<DrawableElement>) => {
            const bridges = evt.detail.drawables.map(d => this.removeDrawable(d));
            if (!this.isApplyingUndo)
                this.changed.emit(new UndoableDelete(bridges));
        });
        this.drawable.addEventListener("moved", (evt: MoveEdgeEvent) => {
            const original = this.removeDrawable(evt.detail.original);
            const replacement = this.addDrawable(evt.detail.replacement);
            if (!this.isApplyingUndo)
                this.changed.emit(new UndoableMove(original, replacement));
        });
        this.drawable.addEventListener("change", (evt: PropertyChangedEvent<any>) => this.onPropertyChanged(evt.detail));
        this.drawable.addEventListener("select", (evt: SelectionChangedEvent) => this.setSelectedElements(evt.detail.curr));
        // side effect of selecting the graph
        this.setSelectedElements(undefined);
    }

<<<<<<< HEAD
    private addOrDeleteDrawables(events: DrawableCreatedOrDeletedEvent[]) {
        const mapped = events.forEach(([a, e]) => (a === "created" ? this.addDrawable(e) : this.removeDrawable(e)));

        // this.changed.emit(new UndoableAddOrDelete(mapped));
    }

=======
>>>>>>> 3baddb17
    private addDrawable(drawable: Drawable, core?: CoreElement) {
        if (!core) {
            core = this.makeCoreFromDrawable(drawable);
        }
        const bridge = new Bridge(core, drawable);
        this.bridges.set(core, drawable, bridge);

        const f = (_: any, nv: any) => {
            for (const key in nv) {
                if (key === "source" || key === "destination" || key === "position") continue;
                drawable.removePropertyChangedListener(g);
                (drawable as any)[key] = nv[key];
                setTimeout(() => {
                    drawable.addPropertyChangedListener(g);
                }, 0);
            }
        };

        const g = (a: PropertyChangedEventArgs<any>) => this.onPropertyChanged(a);
        deepListen([...core.values][0][1], () => {
            setTimeout(() => {
                this.changed.emit();
            }, 0);
        });
        deepListen([...core.values][1][1], f);
        drawable.addPropertyChangedListener(g);

        return bridge;
    }

    private removeDrawable(drawable: Drawable) {
        const bridge = this.bridges.getB(drawable);
        if (bridge) {
            this.core.removeElement(bridge.core);
            this.bridges.delete(bridge.core, bridge.drawable);
        }

        return bridge;
    }

    private makeCoreFromDrawable(drawable: Drawable) {
        const kind = drawable instanceof DrawableEdge ?
            CoreElementKind.Edge : (drawable instanceof DrawableNode ?
                CoreElementKind.Node : CoreElementKind.Graph);

        let type = undefined;
        if (kind === CoreElementKind.Node) {
            type = this.activeNodeType;
        } else if (kind === CoreElementKind.Edge) {
            type = this.activeEdgeType;
        }

        const core = this.core.addElement(kind, type);
        this.copyPropertiesToCore(drawable, core);

        return core;
    }

    public applyUndoableEvent(event: UndoableEvent) {
<<<<<<< HEAD
        // if (event instanceof UndoableAddOrDelete) {
        //     const toUndo = event.events
        //         .map((e) => [e[0], e[1].drawable] as DrawableCreatedOrDeletedEvent);

        //     const undoResults = this.drawable.undo(toUndo);

        //     const mapped = undoResults.map(([createdOrDeleted, drawable]): CreatedOrDeletedEvent =>
        //         [createdOrDeleted, (() => {
        //             if (createdOrDeleted === "created") {
        //                 const found = event.events.find(([_, bridge]) => bridge.drawable === drawable);

        //                 if (found) {
        //                     // Reinsert the core element and bridge
        //                     const [_, bridge] = found;

        //                     this.core.elements.set(bridge.core.uuid, bridge.core);
        //                     this.bridges.set(bridge.drawable, bridge.core, bridge);
        //                     return bridge;
        //                 } else {
        //                     return this.addDrawable(drawable);
        //                 }
        //             } else {
        //                 return this.removeDrawable(drawable);
        //             }
        //         })()]);
        //     this.changed.emit(new UndoableAddOrDelete(mapped));
        // } else if (event instanceof UndoableChange) {
        //     event.target.set(event.key, event.oldValue, true);
        // } else {
        //     throw "Unrecognized event";
        // }
    }

    private onPropertyChanged(a: PropertyChangedEventArgs<any>) {
        const bridge = this.bridges.getB(a.source);
        if (bridge !== undefined) {
            this.copyPropertyToCore(bridge.drawable, bridge.core, a.key);
=======
        this.isApplyingUndo = true;
        if (event instanceof UndoableCreate) {
            const mapped: BridgingProxy[] = [];
            this.drawable.delete(...event.elements.map(e => {
                // `toBridges` because the deleted event is still captured and calls `removeDrawable`
                const bridge = this.toBridges(e.drawable);
                mapped.push(bridge);
                return bridge.drawable as DrawableElement;
            }));
            this.changed.emit(new UndoableDelete(mapped));
        }
        else if (event instanceof UndoableDelete) {
            this.drawable.recreateItems(...event.elements.map(e => e.drawable as DrawableElement));
            const mapped = event.elements.map(e => {
                // Remove the recreated drawable.
                this.removeDrawable(e.drawable);
                // Reinsert the core element and bridge.
                this.core.elements.push(e.core);
                this.bridges.set(e.drawable, e.core, e);
                return this.toBridges(e.drawable);
            });
            this.changed.emit(new UndoableCreate(mapped));
        }
        else if (event instanceof UndoableMove) {
            const replacement = event.replacement;
            const original = event.original;
            this.drawable.recreateItems(original.drawable as DrawableEdge);
            this.removeDrawable(original.drawable);
            this.core.elements.push(original.core);
            this.bridges.set(original.drawable, original.core, original);
            this.drawable.delete(replacement.drawable as DrawableEdge);
            this.changed.emit(new UndoableMove(replacement, original));
        }
        else if (event instanceof UndoableChange) {
            event.target.set(event.key, event.oldValue, true);
        } else {
            throw "Unrecognized event";
        }
        this.isApplyingUndo = false;
    }

    private onPropertyChanged(a: PropertyChangedEventDetail<any>) {
        const bridge = this.bridges.getA(a.source);
        if (bridge !== undefined) {
            // TODO: maybe do an interface check to see if this matches
            // do we want the list of nodes/edges to show up in the properties panel?
            // probably not
            // maybe this filtering should occur downstream?
            if (a.key in bridge.drawable) {
                bridge.set(a.key, a.curr, false);
            }
>>>>>>> 3baddb17
        } else {
            throw "Nodes/edges list out of sync";
        }
    }

<<<<<<< HEAD
    private getData = (v: CoreValue<PluginTypeEnvironment>) => {
        return v.jsonify(() => { return { result: false, value: undefined }; });
    }

    copyPropertiesToDrawable(core: CoreElement, drawable: Drawable) {
        Object.keys(drawable).forEach(this.copyPropertyToDrawable.bind(this, core, drawable));
    }

    copyPropertyToDrawable(core: CoreElement, drawable: Drawable, key: string) {
        try {
            if (key === "source" || key === "destination") return;
            const value = core.get(key) as CoreValue<PluginTypeEnvironment>;
            const data = this.getData(value);
            (drawable as any)[key] = data;
        } catch (e) {
            console.log("Not copying " + key);
=======
    copyProperties<S extends CoreElement | Drawable, D extends CoreElement | Drawable>(src: S, dst: D) {
        if (src instanceof CoreElement && dst instanceof Drawable) {
            for (const key in dst) {
                let keyD = key;
                // TODO: deal with this better
                if (key === "source") { continue; }
                if (key === "destination") { continue; }
                const val = drawableFromAny(src.data[keyD], this.bridges);
                // val can be undefined when loading from a file that does not
                // define the associated field from dst. In this case, the
                // drawable will just keep its default initialized value.
                if (val)
                    (dst as any)[key] = val;
            }
>>>>>>> 3baddb17
        }
    }

    copyPropertiesToCore(drawable: Drawable, core: CoreElement) {
        Object.keys(drawable).forEach(this.copyPropertyToCore.bind(this, drawable, core));
    }

    copyPropertyToCore(drawable: Drawable, core: CoreElement, key: string) {
        if (key === "source" || key === "destination") {
            const bridge = this.bridges.getB((drawable as any)[key]);
            if (!bridge) {
                throw new Error("Edge is referencing a nonexistent node");
            }

            core.set(key, bridge.core);
            return;
        }

        if (key === "position") {
            const pos = core.get("position") as CoreObjectValue<PluginTypeEnvironment>;
            const x = pos.get("x") as CorePrimitiveValue<PluginTypeEnvironment>;
            const y = pos.get("y") as CorePrimitiveValue<PluginTypeEnvironment>;

            x.data = (drawable as DrawableNode).position.x;
            y.data = (drawable as DrawableNode).position.y;

            return;
        }

        const kind = CoreElementKind[core.kind];
        const drawableType = core.type.env.lookupSinapType("Drawable" + kind);
        if (!isObjectType(drawableType)) {
            throw new Error("Expected ObjectType");
        }

        let type = drawableType.members.get(key) as Type<PluginTypeEnvironment> | undefined;

        if (type === undefined) {
            // console.log("Not copying " + key);
            return;
        }

        if (type.isAssignableTo(core.type.env.lookupSinapType("WrappedString"))) {
            type = type.env.getStringType();
        }

        const typeEnvironment = this.plugin.typeEnvironment;
        const value = makeValue(type, (drawable as any)[key], false);

        core.set(key, value);
    }

    setSelectedElements(se: Iterable<Drawable> | undefined) {
        if (se === undefined) {
            se = [];
        }

        const values = [...se];
        if (values.length === 0) {
            const br = this.bridges.getB(this.drawable);
            if (br === undefined) {
                throw "no graph element";
            }
            this._selectedElements = new Set([br]);
        } else {
            this._selectedElements = new Set(values.map((d) => {
                const bridge = this.bridges.getB(d);
                if (bridge) {
                    return bridge;
                } else {
                    throw new Error("Out of sync.");
                }
            }));
        }
    }
}<|MERGE_RESOLUTION|>--- conflicted
+++ resolved
@@ -31,7 +31,6 @@
  * the backer object (core/drawable) references another core or drawable
  * this will return a `BridgingProxy` in its place. Sets will intelligently
  * sync the backends even if the set `v` is a `BridgingProxy`
-<<<<<<< HEAD
 //  */
 // export class BridgingProxy {
 //     proxy: { [a: string]: any };
@@ -103,91 +102,11 @@
 //     }
 //     return a;
 // }
-=======
- */
-export class BridgingProxy {
-    proxy: { [a: string]: any };
-
-    constructor(public core: CoreElement, public drawable: Drawable, public readonly graph: GraphController) {
-        this.proxy = new Proxy(core.data, {
-            set: (data, k, v) => this.set(k, v),
-            get: (data, k) => this.get(k),
-        });
-    }
-
-    set(k: PropertyKey, v: any, updateDrawable = true) {
-        let drawableValue = v;
-        let coreValue = v;
-
-        // If v is a drawable element or a core element,
-        // then when it gets set in the various proxied data
-        // structures, set it differently.
-
-        if (v instanceof BridgingProxy) {
-            drawableValue = v.drawable;
-            coreValue = v.core;
-        } else if (v instanceof CoreElement) {
-            drawableValue = drawableFromAny(v, this.graph.bridges);
-        } else if (v instanceof Drawable) {
-            coreValue = coreFromAny(v, this.graph.bridges);
-        }
-
-        if (updateDrawable && Object.keys(this.drawable).indexOf(k.toString()) !== -1) {
-            (this.drawable as any)[k] = drawableValue;
-        }
-
-        const oldValue = this.core.data[k];
-        this.core.data[k] = coreValue;
-
-        this.graph.changed.emit(new UndoableChange(this, k, oldValue, coreValue));
-
-        return true;
-    }
-
-    get(k: PropertyKey) {
-        const coreValue = this.core.data[k];
-        // if this is something that should be proxied
-        const proxiedValue = this.graph.bridges.getB(coreValue);
-        // return the proxy. That is, any changes made to the returned
-        // object should propagate to both backers
-        return proxiedValue !== undefined ? proxiedValue : coreValue;
-    }
-}
-
-function drawableFromAny(a: any, bridges: DoubleMap<Drawable, CoreElement, BridgingProxy>) {
-    if (a instanceof CoreElement) {
-        const bridge = bridges.getB(a);
-        if (bridge === undefined) {
-            throw "trying to reference a core element that doesn't have an analogous drawable";
-        }
-        a = bridge.drawable;
-    }
-    return a;
-}
-
-function coreFromAny(a: any, bridges: DoubleMap<Drawable, CoreElement, BridgingProxy>) {
-    if (a instanceof Drawable) {
-        const bridge = bridges.getA(a);
-        if (bridge === undefined) {
-            throw "trying to reference a drawable element that doesn't have an analogous core";
-        }
-        a = bridge.core;
-    }
-    return a;
-}
->>>>>>> 3baddb17
-
-export type UndoableEvent = UndoableChange | UndoableCreate | UndoableDelete | UndoableMove;
-export class UndoableCreate {
-    constructor(public readonly elements: BridgingProxy[]) { }
-}
-
-export class UndoableDelete {
-    constructor(public readonly elements: BridgingProxy[]) { }
-}
-
-export class UndoableMove {
-    constructor(public readonly original: BridgingProxy, public readonly replacement: BridgingProxy) { }
+
+export type UndoableEvent = UndoableChange | UndoableAddOrDelete;
+export type CreatedOrDeletedEvent = ["created" | "deleted", BridgingProxy];
+export class UndoableAddOrDelete {
+    constructor(public events: CreatedOrDeletedEvent[]) { }
 }
 
 export declare class BridgingProxy {
@@ -195,12 +114,10 @@
 
 // TODO: changes can also be adds or deletes
 export class UndoableChange {
-    constructor(
-        public readonly target: BridgingProxy,
-        public readonly key: PropertyKey,
-        public readonly oldValue: any,
-        public readonly newValue: any
-    ) { }
+    constructor(public target: BridgingProxy,
+        public key: PropertyKey,
+        public oldValue: any,
+        public newValue: any) { }
 }
 
 export class Bridge {
@@ -212,7 +129,6 @@
     activeNodeType: string;
     activeEdgeType: string;
     public changed = new EventEmitter<UndoableEvent>();
-    private isApplyingUndo = false;
 
     private _selectedElements: Set<Bridge>;
     private get selectedElements() {
@@ -301,14 +217,8 @@
 
         // now make the drawable edges
         for (const edge of coreEdges) {
-<<<<<<< HEAD
-            const source = this.bridges.getA(edge.get('source') as any) !.drawable as DrawableNode;
-            const destination = this.bridges.getA(edge.get('destination') as any) !.drawable as DrawableNode;
-=======
-            // nulls will get copied in by copyCoreToDrawable
-            const source = this.bridges.getB(edge.data['source'])!.drawable as DrawableNode;
-            const destination = this.bridges.getB(edge.data['destination'])!.drawable as DrawableNode;
->>>>>>> 3baddb17
+            const source = this.bridges.getA(edge.get('source') as any)!.drawable as DrawableNode;
+            const destination = this.bridges.getA(edge.get('destination') as any)!.drawable as DrawableNode;
 
             const drawableEdge = this.drawable.createEdge(source, destination);
             if (drawableEdge === null) {
@@ -320,43 +230,23 @@
         }
 
         // finally set up all the listeners after we copy all the elements
-<<<<<<< HEAD
-        this.drawable.addCreatedOrDeletedElementListener((n: CreatedOrDeletedEventArgs) => this.addOrDeleteDrawables(n.events));
-        this.drawable.addSelectionChangedListener((a: PropertyChangedEventArgs<Iterable<DrawableElement>>) => {
-            this.setSelectedElements(a.curr);
-=======
         this.drawable.addEventListener("created", (evt: DrawableEvent<DrawableElement>) => {
             const bridges = evt.detail.drawables.map(d => this.addDrawable(d));
-            if (!this.isApplyingUndo)
-                this.changed.emit(new UndoableCreate(bridges));
->>>>>>> 3baddb17
         });
         this.drawable.addEventListener("deleted", (evt: DrawableEvent<DrawableElement>) => {
             const bridges = evt.detail.drawables.map(d => this.removeDrawable(d));
-            if (!this.isApplyingUndo)
-                this.changed.emit(new UndoableDelete(bridges));
         });
         this.drawable.addEventListener("moved", (evt: MoveEdgeEvent) => {
             const original = this.removeDrawable(evt.detail.original);
             const replacement = this.addDrawable(evt.detail.replacement);
-            if (!this.isApplyingUndo)
-                this.changed.emit(new UndoableMove(original, replacement));
         });
         this.drawable.addEventListener("change", (evt: PropertyChangedEvent<any>) => this.onPropertyChanged(evt.detail));
         this.drawable.addEventListener("select", (evt: SelectionChangedEvent) => this.setSelectedElements(evt.detail.curr));
+
         // side effect of selecting the graph
         this.setSelectedElements(undefined);
     }
 
-<<<<<<< HEAD
-    private addOrDeleteDrawables(events: DrawableCreatedOrDeletedEvent[]) {
-        const mapped = events.forEach(([a, e]) => (a === "created" ? this.addDrawable(e) : this.removeDrawable(e)));
-
-        // this.changed.emit(new UndoableAddOrDelete(mapped));
-    }
-
-=======
->>>>>>> 3baddb17
     private addDrawable(drawable: Drawable, core?: CoreElement) {
         if (!core) {
             core = this.makeCoreFromDrawable(drawable);
@@ -367,22 +257,22 @@
         const f = (_: any, nv: any) => {
             for (const key in nv) {
                 if (key === "source" || key === "destination" || key === "position") continue;
-                drawable.removePropertyChangedListener(g);
+                drawable.removeEventListener("change", g);
                 (drawable as any)[key] = nv[key];
                 setTimeout(() => {
-                    drawable.addPropertyChangedListener(g);
+                    drawable.addEventListener("change", g);
                 }, 0);
             }
         };
 
-        const g = (a: PropertyChangedEventArgs<any>) => this.onPropertyChanged(a);
+        const g = (evt: PropertyChangedEvent<any>) => this.onPropertyChanged(evt.detail);
         deepListen([...core.values][0][1], () => {
             setTimeout(() => {
                 this.changed.emit();
             }, 0);
         });
         deepListen([...core.values][1][1], f);
-        drawable.addPropertyChangedListener(g);
+        drawable.addEventListener("change", g);
 
         return bridge;
     }
@@ -416,7 +306,6 @@
     }
 
     public applyUndoableEvent(event: UndoableEvent) {
-<<<<<<< HEAD
         // if (event instanceof UndoableAddOrDelete) {
         //     const toUndo = event.events
         //         .map((e) => [e[0], e[1].drawable] as DrawableCreatedOrDeletedEvent);
@@ -450,69 +339,15 @@
         // }
     }
 
-    private onPropertyChanged(a: PropertyChangedEventArgs<any>) {
+    private onPropertyChanged(a: PropertyChangedEventDetail<any>) {
         const bridge = this.bridges.getB(a.source);
         if (bridge !== undefined) {
             this.copyPropertyToCore(bridge.drawable, bridge.core, a.key);
-=======
-        this.isApplyingUndo = true;
-        if (event instanceof UndoableCreate) {
-            const mapped: BridgingProxy[] = [];
-            this.drawable.delete(...event.elements.map(e => {
-                // `toBridges` because the deleted event is still captured and calls `removeDrawable`
-                const bridge = this.toBridges(e.drawable);
-                mapped.push(bridge);
-                return bridge.drawable as DrawableElement;
-            }));
-            this.changed.emit(new UndoableDelete(mapped));
-        }
-        else if (event instanceof UndoableDelete) {
-            this.drawable.recreateItems(...event.elements.map(e => e.drawable as DrawableElement));
-            const mapped = event.elements.map(e => {
-                // Remove the recreated drawable.
-                this.removeDrawable(e.drawable);
-                // Reinsert the core element and bridge.
-                this.core.elements.push(e.core);
-                this.bridges.set(e.drawable, e.core, e);
-                return this.toBridges(e.drawable);
-            });
-            this.changed.emit(new UndoableCreate(mapped));
-        }
-        else if (event instanceof UndoableMove) {
-            const replacement = event.replacement;
-            const original = event.original;
-            this.drawable.recreateItems(original.drawable as DrawableEdge);
-            this.removeDrawable(original.drawable);
-            this.core.elements.push(original.core);
-            this.bridges.set(original.drawable, original.core, original);
-            this.drawable.delete(replacement.drawable as DrawableEdge);
-            this.changed.emit(new UndoableMove(replacement, original));
-        }
-        else if (event instanceof UndoableChange) {
-            event.target.set(event.key, event.oldValue, true);
-        } else {
-            throw "Unrecognized event";
-        }
-        this.isApplyingUndo = false;
-    }
-
-    private onPropertyChanged(a: PropertyChangedEventDetail<any>) {
-        const bridge = this.bridges.getA(a.source);
-        if (bridge !== undefined) {
-            // TODO: maybe do an interface check to see if this matches
-            // do we want the list of nodes/edges to show up in the properties panel?
-            // probably not
-            // maybe this filtering should occur downstream?
-            if (a.key in bridge.drawable) {
-                bridge.set(a.key, a.curr, false);
-            }
->>>>>>> 3baddb17
         } else {
             throw "Nodes/edges list out of sync";
         }
     }
 
-<<<<<<< HEAD
     private getData = (v: CoreValue<PluginTypeEnvironment>) => {
         return v.jsonify(() => { return { result: false, value: undefined }; });
     }
@@ -529,22 +364,6 @@
             (drawable as any)[key] = data;
         } catch (e) {
             console.log("Not copying " + key);
-=======
-    copyProperties<S extends CoreElement | Drawable, D extends CoreElement | Drawable>(src: S, dst: D) {
-        if (src instanceof CoreElement && dst instanceof Drawable) {
-            for (const key in dst) {
-                let keyD = key;
-                // TODO: deal with this better
-                if (key === "source") { continue; }
-                if (key === "destination") { continue; }
-                const val = drawableFromAny(src.data[keyD], this.bridges);
-                // val can be undefined when loading from a file that does not
-                // define the associated field from dst. In this case, the
-                // drawable will just keep its default initialized value.
-                if (val)
-                    (dst as any)[key] = val;
-            }
->>>>>>> 3baddb17
         }
     }
 
@@ -552,7 +371,7 @@
         Object.keys(drawable).forEach(this.copyPropertyToCore.bind(this, drawable, core));
     }
 
-    copyPropertyToCore(drawable: Drawable, core: CoreElement, key: string) {
+    copyPropertyToCore(drawable: Drawable, core: CoreElement, key: PropertyKey) {
         if (key === "source" || key === "destination") {
             const bridge = this.bridges.getB((drawable as any)[key]);
             if (!bridge) {
@@ -580,7 +399,7 @@
             throw new Error("Expected ObjectType");
         }
 
-        let type = drawableType.members.get(key) as Type<PluginTypeEnvironment> | undefined;
+        let type = drawableType.members.get(key.toString()) as Type<PluginTypeEnvironment> | undefined;
 
         if (type === undefined) {
             // console.log("Not copying " + key);
@@ -594,7 +413,7 @@
         const typeEnvironment = this.plugin.typeEnvironment;
         const value = makeValue(type, (drawable as any)[key], false);
 
-        core.set(key, value);
+        core.set(key.toString(), value);
     }
 
     setSelectedElements(se: Iterable<Drawable> | undefined) {
