--- conflicted
+++ resolved
@@ -1,40 +1,3 @@
-<<<<<<< HEAD
-// File: input-panel.component.ts
-//
-
-import { Component, ElementRef, ViewChild, AfterViewChecked } from "@angular/core";
-import { Type, Program, CoreValue, isObjectType, Plugin, FakeObjectType, WrappedScriptType, PluginTypeEnvironment, CoreObjectValue, CorePrimitiveValue, CoreElement, makeValue, CoreArrayValue, CoreMapValue } from "sinap-core";
-import { GraphController } from "../../models/graph-controller";
-import { DrawableElement } from "../graph-editor/graph-editor.component";
-
-@Component({
-    selector: "sinap-input-panel",
-    templateUrl: "./input-panel.component.html",
-    styleUrls: ["./input-panel.component.scss"]
-})
-export class InputPanelComponent implements AfterViewChecked {
-    public program?: Program;
-    private graph?: GraphController;
-
-    set info(info: [Program, GraphController] | undefined) {
-        if (info) {
-            const [program, graph] = info;
-            this.program = program;
-            this.graph = graph;
-        } else {
-            this.program = undefined;
-            this.graph = undefined;
-        }
-
-        this.setupInput();
-    }
-
-    private results: ProgramResult[] = [];
-    private selected: ProgramResult;
-    private selectedState: State;
-
-    private inputForPlugin?: CoreValue<PluginTypeEnvironment>;
-=======
 /**
  * @file `input-panel.component.ts`
  *
@@ -52,7 +15,7 @@
 import { PanelComponent, TitlebarButton, TitleBarItems, TitlebarSpacer } from "../dynamic-panel/dynamic-panel";
 
 export class InputPanelData {
-    constructor(public readonly delegate: InputPanelDelegate) { }
+    constructor() { }
 
     private _program?: Program;
 
@@ -101,7 +64,6 @@
         });
         this.setupInput();
     }
->>>>>>> a900adee
 
     ngAfterViewChecked() {
         if (this._data.shouldScroll) {
@@ -113,58 +75,13 @@
 
     @ViewChild('log') log: ElementRef;
 
-<<<<<<< HEAD
-    private isObjectType = isObjectType;
-    private isErrorType(t: Type<PluginTypeEnvironment>) {
-        try {
-            return t.isAssignableTo(t.env.lookupPluginType("Error"));
-        } catch (e) {
-            // TODO:
-            return false;
-        }
-    }
-
-    private selectState(state: State) {
-        this.selectedState = state;
-        if (state.state instanceof CoreObjectValue && state.state.type.members.has("active")) {
-            const active = state.state.get("active");
-
-            // TODO: Check to make sure they are actually CoreElements. Do Sets also...
-            if (active instanceof CoreArrayValue) {
-                this.selectElements(active.values);
-            } else {
-                this.selectElements([active]);
-            }
-        }
-    }
-
-    private selectElements(elements: CoreValue<PluginTypeEnvironment>[]) {
-        if (this.graph) {
-            const f = (element: CoreElement) => {
-                for (let bridge of this.graph!.bridges.entries()) {
-                    if (bridge.core.uuid === (element as any).value.uuid) {
-                        if (bridge.drawable instanceof DrawableElement) {
-                            toSelect.push(bridge.drawable);
-                        }
-                    }
-                };
-            };
-
-            const toSelect: DrawableElement[] = [];
-            elements.forEach(f);
-
-            this.graph.drawable.clearSelection();
-            this.graph.drawable.select(...toSelect);
-        }
-=======
     private isErrorType(t: Type) {
         return t.isAssignableTo((t.env as any).lookupPluginType("Error"));
     }
 
     private selectState(state: State) {
         this._data.selectedState = state;
-        this._data.delegate.selectNode(state.state.value.active);
->>>>>>> a900adee
+        // this._data.delegate.selectNode(state.state.value.active);
     }
 
     private scrollToBottom() {
@@ -176,30 +93,6 @@
     }
 
     private setupInput() {
-<<<<<<< HEAD
-        if (this.program && this.graph) {
-            let type = this.program.runArguments[0][0];
-
-            // TODO: improve this
-            if (type instanceof WrappedScriptType && type.env.lookupGlobalType("Map").type.symbol === type.type.symbol) {
-                const types = (type as any).typeArguments as Type<PluginTypeEnvironment>[];
-                const keyType = types[0];
-                const valueType = types[1];
-
-                const map = new Map<CoreValue<PluginTypeEnvironment>, CoreValue<PluginTypeEnvironment>>();
-
-                if (keyType.isAssignableTo(keyType.env.lookupPluginType("Node"))) {
-                    [...this.graph.bridges.values()].map((b) => b.core).forEach((core) => {
-                        if (core.type.types.values().next().value.isAssignableTo(keyType)) {
-                            map.set(core, makeValue(valueType, undefined, true));
-                        }
-                    });
-                }
-
-                let mapValue = makeValue(type, new Map(), false) as CoreMapValue<PluginTypeEnvironment>;
-                map.forEach((v, k) => {
-                    mapValue.map.set(k, v);
-=======
         if (this._data.program) {
             let type = this._data.program.runArguments[0][0];
 
@@ -210,16 +103,9 @@
                 this._data.inputForPlugin = new CoreValue(new FakeObjectType(this._data.program.plugin.typeEnvironment, members), {
                     "a": false,
                     "b": false
->>>>>>> a900adee
                 });
-
-                this.inputForPlugin = mapValue;
             } else {
-<<<<<<< HEAD
-                this.inputForPlugin = makeValue(type, undefined, true);
-=======
                 this._data.inputForPlugin = new CoreValue(type, "");
->>>>>>> a900adee
             }
         }
     }
@@ -267,7 +153,7 @@
         g();
     }
 
-    private onSubmit(input: CoreValue<PluginTypeEnvironment>) {
+    private onSubmit(input: CoreValue) {
         const output = this.run(input);
         if (output) {
             const states = output.states.map(s => new State(s));
@@ -288,15 +174,9 @@
         }
     }
 
-<<<<<<< HEAD
-    private run(input: CoreValue<PluginTypeEnvironment>) {
-        if (this.program) {
-            return this.program.run([input]);
-=======
     private run(input: CoreValue) {
         if (this._data.program) {
             return this._data.program.run([input]);
->>>>>>> a900adee
         } else {
             console.log("no graph to run!");
         }
@@ -306,25 +186,37 @@
 }
 
 class Output {
-    constructor(public readonly states: State[], public readonly result: CoreValue<PluginTypeEnvironment>) { };
+    constructor(public readonly states: State[], public readonly result: CoreValue) { };
 }
 
 class State {
-    message: CoreValue<PluginTypeEnvironment> | undefined;
-    state: CoreValue<PluginTypeEnvironment>;
-
-    constructor(value: CoreValue<PluginTypeEnvironment>) {
+    message: CoreValue | undefined;
+    state: CoreValue;
+
+    constructor(value: CoreValue) {
         this.message = this.getMessage(value);
-        this.state = value;
-    }
-
-    private getMessage(state: CoreValue<PluginTypeEnvironment>) {
-        if (state instanceof CoreObjectValue && state.type.members.has("message")) {
-            const message = state.get("message");
-
-            // TODO:
-            // message.hidden = true;
-            return message;
+        this.state = this.stripMessage(value);
+    }
+
+    /**
+     * Returns a new object value that doesn't have a message property.
+     */
+    private stripMessage(state: CoreValue) {
+        if (isObjectType(state.type)) {
+            const members = new Map(state.type.members);
+            members.delete("message");
+            return new CoreValue(new FakeObjectType(state.type.env, members), state.value);
+        } else {
+            return state;
+        }
+    }
+
+    private getMessage(state: CoreValue) {
+        if (isObjectType(state.type)) {
+            const type = state.type.members.get("message");
+            if (type) {
+                return new CoreValue(type, state.value.message);
+            }
         }
 
         return undefined;
@@ -332,7 +224,7 @@
 }
 
 class ProgramResult {
-    constructor(public readonly input: CoreValue<PluginTypeEnvironment>, public readonly output: Output) { };
+    constructor(public readonly input: CoreValue, public readonly output: Output) { };
     public steps = 0;
 
     public getStates() {
