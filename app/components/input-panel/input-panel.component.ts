// File: input-panel.component.ts
//

import { Component, ElementRef, ViewChild, AfterViewChecked } from "@angular/core";
import { Type, Program, CoreValue, isObjectType, Plugin, FakeObjectType, PluginTypeEnvironment, CoreObjectValue, CorePrimitiveValue, CoreElement } from "sinap-core";

@Component({
    selector: "sinap-input-panel",
    templateUrl: "./input-panel.component.html",
    styleUrls: ["./input-panel.component.scss"]
})
export class InputPanelComponent implements AfterViewChecked {
    public _program?: Program;

    set program(program: Program | undefined) {
        this._program = program;
        this.setupInput();
    }

    get program() {
        return this._program;
    }

    public delegate: InputPanelDelegate;

    private results: ProgramResult[] = [];
    private selected: ProgramResult;
<<<<<<< HEAD
    private selectedState: CoreValue<PluginTypeEnvironment>;
=======
    private selectedState: State;
>>>>>>> f2829bfb

    private inputForPlugin?: CoreValue<PluginTypeEnvironment>;

    private shouldScroll = false;
    ngAfterViewChecked() {
        if (this.shouldScroll) {
            let el: Element = this.log.nativeElement;
            el.scrollTop = el.scrollHeight;
            this.shouldScroll = false;
        }
    };

    @ViewChild('log') log: ElementRef;

    private isObjectType = isObjectType;
    private isErrorType(t: Type<PluginTypeEnvironment>) {
        return t.isAssignableTo((t.env as any).lookupPluginType("Error"));
    }

<<<<<<< HEAD
    private selectState(state: CoreValue<PluginTypeEnvironment>) {
        this.selectedState = state;
        if (state instanceof CoreObjectValue && state.type.members.has("active")) {
            let active = state.get("active");

            if (active instanceof CoreElement) {
                this.delegate.selectElement(active);
            }
        }
=======
    private selectState(state: State) {
        this.selectedState = state;
        this.delegate.selectNode(state.state.value.active);
>>>>>>> f2829bfb
    }

    private scrollToBottom() {
        this.shouldScroll = true;
    }

<<<<<<< HEAD
    private setupInput() {
        if (this.program) {
            this.inputForPlugin = this.program.makeValue(this.program.runArguments[0][0], undefined, true);
        }
    }

    /**
     * Returns a new object value that doesn't have a message property.
     */
    private stripMessage(state: CoreValue<PluginTypeEnvironment>) {
        return state;
        // if (isObjectType(state.type)) {
        //     const members = new Map(state.type.members);
        //     members.delete("message");
        //     return new CoreValue<PluginTypeEnvironment>(new FakeObjectType(state.type.env, members), state.value);
        // } else {
        //     return state;
        // }
    }

    getMessage(state: CoreValue<PluginTypeEnvironment>) {
        if (state instanceof CoreObjectValue) {
            return state.type.members.has("message") ? state.get("message") : undefined;
=======
    private getStringType(program: Program) {
        return program.plugin.typeEnvironment.getStringType();
    }

    private setupInput() {
        if (this.program) {
            let type = this.program.runArguments[0][0];

            if (type.name === "InputType") {
                const members = new Map<string, Type>();
                members.set("a", this.program.plugin.typeEnvironment.getBooleanType());
                members.set("b", this.program.plugin.typeEnvironment.getBooleanType());
                this.inputForPlugin = new CoreValue(new FakeObjectType(this.program.plugin.typeEnvironment, members), {
                    "a": false,
                    "b": false
                });
            } else {
                this.inputForPlugin = new CoreValue(type, "");
            }
>>>>>>> f2829bfb
        }
    }

    private selectResult(c: ProgramResult) {
        this.selected = c;
        this.scrollToBottom();
    }

    private step(): boolean {
        if (this.selected && (this.selected.steps < this.selected.output.states.length)) {
            this.selectState(this.selected.output.states[this.selected.steps++]);
            this.scrollToBottom();
            return true;
        }

        return false;
    }

    private stepFinish() {
        if (this.selected) {
            this.selected.steps = this.selected.output.states.length - 1;
            this.selectState(this.selected.output.states[this.selected.steps++]);
            this.scrollToBottom();
        }
    }

    /**
     * Calls this.step() every 750 milliseconds as long as this.step() returns true.
     */
    private stepToCompletion() {
        let g: () => void;
        let f = () => {
            setTimeout(() => {
                g();
            }, 750);
        };

        g = () => {
            if (this.step()) {
                f();
            }
        };

        g();
    }

<<<<<<< HEAD
    private onSubmit(input: CoreValue<PluginTypeEnvironment>) {
        console.log(input, this.inputForPlugin);
=======
    private onSubmit(input: CoreValue) {
>>>>>>> f2829bfb
        const output = this.run(input);
        if (output) {
            const states = output.states.map(s => new State(s));
            const result = new ProgramResult(input, new Output(states, output.result));
            console.log(result);

            this.selected = result;
            this.results.unshift(result);

            if (result.output.states.length > 0) {
                this.selectedState = result.output.states[0];
                result.steps++;
                this.selectState(result.output.states[0]);
            }

            this.setupInput();
            this.scrollToBottom();
        }
    }

    private run(input: CoreValue<PluginTypeEnvironment>) {
        if (this.program) {
            return this.program.run([input]);
        } else {
            console.log("no graph to run!");
        }

        return undefined;
    }
}

export interface InputPanelDelegate {
    selectElement(element: CoreElement): void;
}

<<<<<<< HEAD
interface Output {
    states: CoreValue<PluginTypeEnvironment>[];
    result: CoreValue<PluginTypeEnvironment>;
=======
class Output {
    constructor(public readonly states: State[], public readonly result: CoreValue) { };
}

class State {
    message: CoreValue | undefined;
    state: CoreValue;

    constructor(value: CoreValue) {
        this.message = this.getMessage(value);
        this.state = this.stripMessage(value);
    }

    /**
     * Returns a new object value that doesn't have a message property.
     */
    private stripMessage(state: CoreValue) {
        if (isObjectType(state.type)) {
            const members = new Map(state.type.members);
            members.delete("message");
            return new CoreValue(new FakeObjectType(state.type.env, members), state.value);
        } else {
            return state;
        }
    }

    private getMessage(state: CoreValue) {
        if (isObjectType(state.type)) {
            const type = state.type.members.get("message");
            if (type) {
                return new CoreValue(type, state.value.message);
            }
        }

        return undefined;
    }
>>>>>>> f2829bfb
}

class ProgramResult {
    constructor(public readonly input: CoreValue<PluginTypeEnvironment>, public readonly output: Output) { };
    public steps = 0;

    public getStates() {
        return this.output.states.slice(0, this.steps);
    }
}<|MERGE_RESOLUTION|>--- conflicted
+++ resolved
@@ -25,11 +25,7 @@
 
     private results: ProgramResult[] = [];
     private selected: ProgramResult;
-<<<<<<< HEAD
-    private selectedState: CoreValue<PluginTypeEnvironment>;
-=======
     private selectedState: State;
->>>>>>> f2829bfb
 
     private inputForPlugin?: CoreValue<PluginTypeEnvironment>;
 
@@ -49,52 +45,15 @@
         return t.isAssignableTo((t.env as any).lookupPluginType("Error"));
     }
 
-<<<<<<< HEAD
-    private selectState(state: CoreValue<PluginTypeEnvironment>) {
-        this.selectedState = state;
-        if (state instanceof CoreObjectValue && state.type.members.has("active")) {
-            let active = state.get("active");
-
-            if (active instanceof CoreElement) {
-                this.delegate.selectElement(active);
-            }
-        }
-=======
     private selectState(state: State) {
         this.selectedState = state;
         this.delegate.selectNode(state.state.value.active);
->>>>>>> f2829bfb
     }
 
     private scrollToBottom() {
         this.shouldScroll = true;
     }
 
-<<<<<<< HEAD
-    private setupInput() {
-        if (this.program) {
-            this.inputForPlugin = this.program.makeValue(this.program.runArguments[0][0], undefined, true);
-        }
-    }
-
-    /**
-     * Returns a new object value that doesn't have a message property.
-     */
-    private stripMessage(state: CoreValue<PluginTypeEnvironment>) {
-        return state;
-        // if (isObjectType(state.type)) {
-        //     const members = new Map(state.type.members);
-        //     members.delete("message");
-        //     return new CoreValue<PluginTypeEnvironment>(new FakeObjectType(state.type.env, members), state.value);
-        // } else {
-        //     return state;
-        // }
-    }
-
-    getMessage(state: CoreValue<PluginTypeEnvironment>) {
-        if (state instanceof CoreObjectValue) {
-            return state.type.members.has("message") ? state.get("message") : undefined;
-=======
     private getStringType(program: Program) {
         return program.plugin.typeEnvironment.getStringType();
     }
@@ -114,7 +73,6 @@
             } else {
                 this.inputForPlugin = new CoreValue(type, "");
             }
->>>>>>> f2829bfb
         }
     }
 
@@ -161,12 +119,8 @@
         g();
     }
 
-<<<<<<< HEAD
     private onSubmit(input: CoreValue<PluginTypeEnvironment>) {
         console.log(input, this.inputForPlugin);
-=======
-    private onSubmit(input: CoreValue) {
->>>>>>> f2829bfb
         const output = this.run(input);
         if (output) {
             const states = output.states.map(s => new State(s));
@@ -202,11 +156,6 @@
     selectElement(element: CoreElement): void;
 }
 
-<<<<<<< HEAD
-interface Output {
-    states: CoreValue<PluginTypeEnvironment>[];
-    result: CoreValue<PluginTypeEnvironment>;
-=======
 class Output {
     constructor(public readonly states: State[], public readonly result: CoreValue) { };
 }
@@ -243,7 +192,6 @@
 
         return undefined;
     }
->>>>>>> f2829bfb
 }
 
 class ProgramResult {
