<div id="wrapper">
    <div id="items" *ngIf="info !== undefined">
        <span class="title">
            {{info.title}}
        </span>

        <span class="spacer"></span>

        <p *ngFor="let item of info.items">
            {{item}}
        </p>

        <span class="expand"></span>

        <!-- Place toolbar icons here -->
        <!--p>...</p-->

        <!-- Zoom slider -->
        <span class="spacer"></span>
<<<<<<< HEAD
        <p>
            <button (click)="onZoomOut()">-</button>
            <input class="slider" type="range" min="0.25" max="4" step="0.05" defaultValue="1" [value]="zoom" (input)="onZoomChange($event)" />
            <button (click)="onZoomIn()">+</button>
        </p>
        <p>
            <input class="zoomText" type="text" [value]="(100 * zoom).toFixed(3) + ' %'" onfocus="this.select()" (blur)="updateZoom($event)" (keypress)="enterZoom($event)" />
        </p>
=======
        <span>
            <button (click)="onZoomOut()">-</button>
            <input class="slider" type="range" min="0.25" max="4" step="0.05" defaultValue="1" [value]="zoom" (input)="onZoomChange($event)" />
            <button (click)="onZoomIn()">+</button>
        </span>
        <span id="zoomTextContainer">
            <input class="zoomText" type="text" [value]="zoomText" onfocus="this.select()" (blur)="updateZoom($event)" (keypress)="enterZoom($event)" />
        </span>
>>>>>>> a900adee
    </div>
</div><|MERGE_RESOLUTION|>--- conflicted
+++ resolved
@@ -17,16 +17,6 @@
 
         <!-- Zoom slider -->
         <span class="spacer"></span>
-<<<<<<< HEAD
-        <p>
-            <button (click)="onZoomOut()">-</button>
-            <input class="slider" type="range" min="0.25" max="4" step="0.05" defaultValue="1" [value]="zoom" (input)="onZoomChange($event)" />
-            <button (click)="onZoomIn()">+</button>
-        </p>
-        <p>
-            <input class="zoomText" type="text" [value]="(100 * zoom).toFixed(3) + ' %'" onfocus="this.select()" (blur)="updateZoom($event)" (keypress)="enterZoom($event)" />
-        </p>
-=======
         <span>
             <button (click)="onZoomOut()">-</button>
             <input class="slider" type="range" min="0.25" max="4" step="0.05" defaultValue="1" [value]="zoom" (input)="onZoomChange($event)" />
@@ -35,6 +25,5 @@
         <span id="zoomTextContainer">
             <input class="zoomText" type="text" [value]="zoomText" onfocus="this.select()" (blur)="updateZoom($event)" (keypress)="enterZoom($event)" />
         </span>
->>>>>>> a900adee
     </div>
 </div>