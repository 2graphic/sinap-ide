--- conflicted
+++ resolved
@@ -4,11 +4,7 @@
 //
 
 import { Component, Input } from "@angular/core";
-<<<<<<< HEAD
-import { CoreValue, isObjectType, PluginTypeEnvironment, CoreObjectValue } from "sinap-core";
-=======
-import { CoreValue, isObjectType, ObjectType } from "sinap-core";
->>>>>>> f2829bfb
+import { CoreValue, isObjectType, PluginTypeEnvironment, CoreObjectValue, ObjectType } from "sinap-core";
 
 @Component({
     selector: "sinap-object-type",
@@ -22,16 +18,7 @@
     private keys: string[] = [];
 
     @Input()
-<<<<<<< HEAD
     set value(v: CoreValue<PluginTypeEnvironment>) {
-        // TODO, remove keys that no longer exist.
-        if (v instanceof CoreObjectValue) {
-            v.type.members.forEach((type, key) => {
-                this.values.set(key, v.get(key));
-            });
-        }
-=======
-    set value(v: CoreValue) {
         const type = v.type as ObjectType;
 
         // TODO, remove keys that no longer exist.
@@ -51,7 +38,6 @@
             }
             this.values.set(key, new CoreValue(type, subValue));
         });
->>>>>>> f2829bfb
 
         this.keys = [...this.values.keys()];
     }
