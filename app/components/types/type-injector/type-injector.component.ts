--- conflicted
+++ resolved
@@ -77,12 +77,8 @@
         return false;//(a.type.isAssignableTo(b.type) && b.type.isAssignableTo(a.type) && a.type === b.value);
     }
 
-<<<<<<< HEAD
     private inject(value: CoreValue<PluginTypeEnvironment>, readonly: boolean, disabled: boolean) {
         console.log("Creating new component");
-=======
-    private inject(value: CoreValue, readonly: boolean, disabled: boolean) {
->>>>>>> f2829bfb
         this._value = value;
 
         let componentType = this.getComponentType(value);
