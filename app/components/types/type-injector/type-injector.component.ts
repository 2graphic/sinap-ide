// File: type-injector.component.ts
// Created by: Daniel James
// Date created: February 22, 2017
//

import { Component, Input, ViewContainerRef, ViewChild, ComponentFactoryResolver, ReflectiveInjector, ComponentRef, OnInit, Type } from "@angular/core";
import { CoreValue, Type as CoreType, isObjectType, PluginTypeEnvironment, isUnionType, CorePrimitiveValue } from "sinap-core";

import { StringTypeComponent } from "./../string-type/string-type.component";
import { BooleanTypeComponent } from "./../boolean-type/boolean-type.component";
import { ObjectTypeComponent } from "./../object-type/object-type.component";
import { NodeTypeComponent } from "./../node-type/node-type.component";
import { ListTypeComponent } from "./../list-type/list-type.component";
import { UnionTypeComponent } from "./../union-type/union-type.component";
import { NumberTypeComponent } from "./../number-type/number-type.component";
import { ColorTypeComponent } from "./../color-type/color-type.component";


/**
 *
 * This class injects a component that knows how to display various core.Type.
 * value can be changed to a new core.Value and a new component will be injected.
 *
 */
@Component({
    selector: "sinap-type",
<<<<<<< HEAD
    entryComponents: [StringTypeComponent, BooleanTypeComponent, ObjectTypeComponent, NodeTypeComponent, ListTypeComponent, UnionTypeComponent, NumberTypeComponent, ColorTypeComponent],
    template: `<template #container></template>`,
=======
    entryComponents: [StringTypeComponent, BooleanTypeComponent, ObjectTypeComponent, NodeTypeComponent, ListTypeComponent],
    template: `<ng-template #container></ng-template>`,
>>>>>>> 3baddb17
})
export class TypeInjectorComponent {
    constructor(private resolver: ComponentFactoryResolver) { }

    @ViewChild('container', { read: ViewContainerRef }) private container: ViewContainerRef;
    private component?: ComponentRef<any>;
    private _value?: CoreValue<PluginTypeEnvironment>;
    private _disabled: boolean = false;

    /**
     * Whether the component should be readonly.
     * IE a string that is not readonly is an <input> element, otherwise it's just text.
     */
    @Input() readonly: boolean = true;

    /**
     * Whether the component should try to be focused when injected.
     */
    @Input() focus: boolean = false;

    @Input()
    set disabled(disabled: boolean) {
        this._disabled = disabled;
        if (this.component) {
            this.component.instance.disabled = disabled;
        }
    }

    @Input()
    set value(v: CoreValue<PluginTypeEnvironment> | undefined) {
        if (!v) {
            this.container.clear();
            this.component = undefined;
        } else if (this.component && this._value && this.areEqual(this._value, v)) {
            if (this._value !== v) {
                this.component.instance.value = v;
            }
        } else {
            this.inject(v, this.readonly, this._disabled);
        }
    }

    private areEqual(a: CoreValue<PluginTypeEnvironment>, b: CoreValue<PluginTypeEnvironment>) {
        return false; // (a.type.isAssignableTo(b.type) && b.type.isAssignableTo(a.type) && a.type === b.value);
    }

    private inject(value: CoreValue<PluginTypeEnvironment>, readonly: boolean, disabled: boolean) {
        this._value = value;

        let componentType = this.getComponentType(value);
        if (!componentType) {
            return;
        }

        if (!value.mutable) {
            value.mutable = true; // TODO: Fix this
        }

        // console.log(value, componentType);

        let injector = ReflectiveInjector.fromResolvedProviders([], this.container.parentInjector);
        let factory = this.resolver.resolveComponentFactory(componentType);

        this.component = factory.create(injector);
        this.component.instance.readonly = readonly;
        this.component.instance.disabled = disabled;
        this.component.instance.value = value;

        this.container.clear();
        this.container.insert(this.component.hostView);

        this.component.changeDetectorRef.detectChanges();

        if (this.focus && this.component.instance.focus && document.activeElement.tagName.toLocaleLowerCase() === "body") {
            // Make sure we're not yanking the focus away from something important
            this.component.instance.focus();
        }
    }

    private getComponentType(value: CoreValue<PluginTypeEnvironment>): Type<any> | undefined {
        try {
            const type = value.type;
            const env = type.env;

            if (type.name === "NFANode[]") {
                return ListTypeComponent;
            }

            if (type.name === "true | false" || type.isAssignableTo(env.getBooleanType())) {
                return BooleanTypeComponent;
            }

            if (isUnionType(type)) {
                return UnionTypeComponent;
            }

            if (type.isAssignableTo(env.lookupPluginType("Nodes"))) {
                return NodeTypeComponent;
            }

            if (type.isAssignableTo(env.lookupPluginType("Error"))) {
                return undefined;
                // return StringTypeComponent; // TODO: Make error component
            }

            // TODO: fix
            if (type.isAssignableTo(env.lookupSinapType("Color")) || (value instanceof CorePrimitiveValue && value.data !== undefined && (value.data as any).toString().charAt(0) === "#")) {
                return ColorTypeComponent;
            }

            if (type.isAssignableTo(env.getNumberType())) {
                return NumberTypeComponent;
            }

            if (type.isAssignableTo(env.getStringType())) {
                return StringTypeComponent;
            }

            if (isObjectType(type)) {
                return ObjectTypeComponent;
            }

            // if (typeof value.value === "object") {
            //     const members = new Map<string, CoreType>();
            //     Object.keys(value.value).forEach((k) => {
            //         members.set(k, type.env.getBooleanType());
            //     });

            //     (value.type as any).members = members;

            //     return ObjectTypeComponent;
            // }

            console.log("Unknown type for Value: ", value);
            return undefined;
        } catch (e) {
            // TODO: No errors
            return undefined;
        }

    }
}<|MERGE_RESOLUTION|>--- conflicted
+++ resolved
@@ -24,13 +24,8 @@
  */
 @Component({
     selector: "sinap-type",
-<<<<<<< HEAD
     entryComponents: [StringTypeComponent, BooleanTypeComponent, ObjectTypeComponent, NodeTypeComponent, ListTypeComponent, UnionTypeComponent, NumberTypeComponent, ColorTypeComponent],
-    template: `<template #container></template>`,
-=======
-    entryComponents: [StringTypeComponent, BooleanTypeComponent, ObjectTypeComponent, NodeTypeComponent, ListTypeComponent],
     template: `<ng-template #container></ng-template>`,
->>>>>>> 3baddb17
 })
 export class TypeInjectorComponent {
     constructor(private resolver: ComponentFactoryResolver) { }
