// File: drawable-graph.ts
// Created by: CJ Dimaano
// Date created: January 9, 2016


import { point } from "./graph-editor-canvas";
import { Drawable } from "./drawable";
import { DrawableElement } from "./drawable-element";
import { DrawableEdge } from "./drawable-edge";
import { DrawableNode } from "./drawable-node";
import {
    CancellableEventArgs,
    CancellableEventEmitter,
    Listener,
    PropertyChangedEventArgs,
    PropertyChangedEventEmitter,
    PropertyChangedEventListener
} from "./events";


// Typedefs ////////////////////////////////////////////////////////////////////


/**
 * EdgeValidator
 *   Determines whether or not an edge is valid for a given source and
 *   destination node.
 *
 * <p>
 *   If `dst` is not specified, the validator should check if an edge can be
 *   created from the source node.
 * </p>
 *
 * <p>
 *   If `like` is specified, a drawable edge with a matching type of `like`
 *   should be checked against the given source and destination nodes.
 * </p>
 */
export type EdgeValidator = (
    src: DrawableNode,
    dst?: DrawableNode,
    like?: DrawableEdge
) => boolean;

type DrawableEventListener<D extends DrawableElement>
    = Listener<DrawableEventArgs<D>>;

export type DrawableEdgeEventListener = DrawableEventListener<DrawableEdge>;
export type DrawableNodeEventListener = DrawableEventListener<DrawableNode>;

export type DrawableEdgeEventArgs = DrawableEventArgs<DrawableEdge>;
export type DrawableNodeEventArgs = DrawableEventArgs<DrawableNode>;

type DrawableEdgeEventEmitter = DrawableEventEmitter<DrawableEdge>;
type DrawableNodeEventEmitter = DrawableEventEmitter<DrawableNode>;


// Classes /////////////////////////////////////////////////////////////////////


/**
 * DrawableGraph
 *   Exposes drawable graph properties and methods.
 */
export class DrawableGraph extends Drawable {
<<<<<<< HEAD
=======

    /**
     * _creatingNodeEmitter
     *   The event emitter for creating nodes.
     */
    private _creatingNodeEmitter: DrawableNodeEventEmitter
    = new DrawableEventEmitter<DrawableNode>();

    /**
     * _createdNodeEmitter
     *   The event emitter for created nodes.
     */
    private _createdNodeEmitter: DrawableNodeEventEmitter
    = new DrawableEventEmitter<DrawableNode>();

    /**
     * _creatingEdgeEmitter
     *   The event emitter for creating edges.
     */
    private _creatingEdgeEmitter: DrawableEdgeEventEmitter
    = new DrawableEventEmitter<DrawableEdge>();

    /**
     * _createdEdgeEmitter
     *   The event emitter for created edges.
     */
    private _createdEdgeEmitter: DrawableEdgeEventEmitter
    = new DrawableEventEmitter<DrawableEdge>();

    /**
     * _deletedNodeEmitter
     *   The event emitter for deleted nodes.
     */
    private _deletedNodeEmitter: DrawableNodeEventEmitter
    = new DrawableEventEmitter<DrawableNode>();

    /**
     * _deletedEdgeEmitter
     *   The event emitter for deleted edges.
     */
    private _deletedEdgeEmitter: DrawableEdgeEventEmitter
    = new DrawableEventEmitter<DrawableEdge>();

    /**
     * _selectionChangedEmitter
     *   The event emitter for selection changes.
     */
    private _selectionChangedEmitter: PropertyChangedEventEmitter<Iterable<DrawableElement>>
    = new PropertyChangedEventEmitter<Iterable<DrawableElement>>();

    /**
     * _nodes
     *   The set of nodes.
     */
    private _nodes: Set<DrawableNode>
    = new Set<DrawableNode>();

    /**
     * _edges
     *   The set of edges.
     */
    private _edges: Set<DrawableEdge>
    = new Set<DrawableEdge>();

    /**
     * _selected
     *   The set of selected elements.
     */
    private _selected: Set<DrawableElement>
    = new Set<DrawableElement>();

    /**
     * _unselected
     *   The set of unselected elements.
     */
    private _unselected: Set<DrawableElement>
    = new Set<DrawableElement>();

    /**
     * _origin
     *   The origin point of the graph.
     */
    private _origin: { x: number, y: number }
    = { x: 0, y: 0 };

    /**
     * _scale
     *   The zoom scale of the graph.
     */
    private _scale: number
    = 1;

    /**
     * constructor
     */
>>>>>>> faffac62
    constructor(public readonly isValidEdge: EdgeValidator) {
        super();
        Object.defineProperties(this, {
            _creatingNodeEmitter: {
                enumerable: false,
                writable: false,
                value: new DrawableEventEmitter<DrawableNode>()
            },
            _createdNodeEmitter: {
                enumerable: false,
                writable: false,
                value: new DrawableEventEmitter<DrawableNode>()
            },
            _creatingEdgeEmitter: {
                enumerable: false,
                writable: false,
                value: new DrawableEventEmitter<DrawableEdge>()
            },
            _createdEdgeEmitter: {
                enumerable: false,
                writable: false,
                value: new DrawableEventEmitter<DrawableEdge>()
            },
            _deletedNodeEmitter: {
                enumerable: false,
                writable: false,
                value: new DrawableEventEmitter<DrawableNode>()
            },
            _deletedEdgeEmitter: {
                enumerable: false,
                writable: false,
                value: new DrawableEventEmitter<DrawableEdge>()
            },
            _selectionChangedEmitter: {
                enumerable: false,
                writable: false,
                value: new PropertyChangedEventEmitter<Iterable<DrawableElement>>()
            },
            _deleted: {
                enumerable: false,
                writable: false,
                value: new Set<DrawableElement>()
            },
            _nodes: {
                enumerable: false,
                writable: false,
                value: new Set<DrawableNode>()
            },
            _edges: {
                enumerable: false,
                writable: false,
                value: new Set<DrawableEdge>()
            },
            _selected: {
                enumerable: false,
                writable: false,
                value: new Set<DrawableElement>()
            },
            _unselected: {
                enumerable: false,
                writable: false,
                value: new Set<DrawableElement>()
            },
            _origin: {
                enumerable: false,
                writable: false,
                value: { x: 0, y: 0 }
            },
            _scale: {
                enumerable: false,
                writable: true,
                value: 1
            },
            isValidEdge: { enumerable: false },
            nodes: {
                enumerable: false,
                get: () => this._nodes
            },
            edges: {
                enumerable: false,
                get: () => this._edges
            },
            selectedItems: {
                enumerable: false,
                get: () => this._selected
            },
            selectedItemCount: {
                enumerable: false,
                get: () => this._selected.size
            },
            origin: {
                enumerable: false,
                get: () => this._origin,
                set: (value: point) => {
                    let old = this.origin;
                    if (this._origin.x !== value.x || this._origin.y !== value.y) {
                        this._origin.x = value.x;
                        this._origin.y = value.y;
                        this.onPropertyChanged("origin", old);
                    }
                }
            },
            scale: {
                enumerable: false,
                get: () => this._scale,
                set: (value: number) => {
                    let old = this._scale;
                    if (this._scale !== value) {
                        this._scale = value;
                        this.onPropertyChanged("scale", old);
                    }
                }
            }
        });
        Object.seal(this);
    }


    // Private fields //////////////////////////////////////////////////////////


    /**
<<<<<<< HEAD
     * _creatingNodeEmitter  
     *   The event emitter for creating nodes.
=======
     * nodes
     *   The iterable collection of drawable nodes that are part of the graph.
>>>>>>> faffac62
     */
    private _creatingNodeEmitter: DrawableNodeEventEmitter;

    /**
<<<<<<< HEAD
     * _createdNodeEmitter  
     *   The event emitter for created nodes.
=======
     * edges
     *   The iterable collection of drawable edges that are part of the graph.
>>>>>>> faffac62
     */
    private _createdNodeEmitter: DrawableNodeEventEmitter;

    /**
<<<<<<< HEAD
     * _creatingEdgeEmitter  
     *   The event emitter for creating edges.
=======
     * selectedItems
     *   The iterable collection of selected drawable elements.
>>>>>>> faffac62
     */
    private _creatingEdgeEmitter: DrawableEdgeEventEmitter;

    /**
<<<<<<< HEAD
     * _createdEdgeEmitter  
     *   The event emitter for created edges.
=======
     * selectedItemCount
     *   The number of selected items.
>>>>>>> faffac62
     */
    private _createdEdgeEmitter: DrawableEdgeEventEmitter;

    /**
<<<<<<< HEAD
     * _deletedNodeEmitter  
     *   The event emitter for deleted nodes.
=======
     * origin
     *   The displacement of the origin point of the graph editor canvas.
>>>>>>> faffac62
     */
    private _deletedNodeEmitter: DrawableNodeEventEmitter;

    /**
<<<<<<< HEAD
     * _deletedEdgeEmitter  
     *   The event emitter for deleted edges.
=======
     * scale
     *   The zoom scale of the graph editor canvas.
>>>>>>> faffac62
     */
    private _deletedEdgeEmitter: DrawableEdgeEventEmitter;

    /**
<<<<<<< HEAD
     * _selectionChangedEmitter  
     *   The event emitter for selection changes.
=======
     * addCreatingNodeListener
     *   Adds a listener to the creating node event.
>>>>>>> faffac62
     */
    private _selectionChangedEmitter: PropertyChangedEventEmitter<Iterable<DrawableElement>>

    /**
<<<<<<< HEAD
     * _nodes  
     *   The set of nodes.
=======
     * removeCreatingNodeListener
     *   Removes a listener from the creating node event.
>>>>>>> faffac62
     */
    private _nodes: Set<DrawableNode>;

    /**
<<<<<<< HEAD
     * _edges  
     *   The set of edges.
=======
     * addCreatedNodeListener
     *   Adds a listener to the created node event.
>>>>>>> faffac62
     */
    private _edges: Set<DrawableEdge>;

    /**
<<<<<<< HEAD
     * _deleted  
     *   The set of deleted elements.
=======
     * removeCreatedNodeListener
     *   Removes a listener from the created node event.
>>>>>>> faffac62
     */
    private _deleted: Set<DrawableElement>;

    /**
<<<<<<< HEAD
     * _selected  
     *   The set of selected elements.
=======
     * addCreatingEdgeListener
     *   Adds a listener to the creating edge event.
>>>>>>> faffac62
     */
    private _selected: Set<DrawableElement>;

    /**
<<<<<<< HEAD
     * _unselected  
     *   The set of unselected elements.
=======
     * removeCreatingEdgeListener
     *   Removes a listener from the creating edge event.
>>>>>>> faffac62
     */
    private _unselected: Set<DrawableElement>;

    /**
<<<<<<< HEAD
     * _origin  
     *   The origin point of the graph.
=======
     * addCreatedEdgeListener
     *   Adds a listener to the created edge event.
>>>>>>> faffac62
     */
    private _origin: { x: number, y: number };

    /**
<<<<<<< HEAD
     * _scale  
     *   The zoom scale of the graph.
=======
     * removeCreatedEdgeListener
     *   Removes a listener from the created event event.
>>>>>>> faffac62
     */
    private _scale: number;


    // Public fields ///////////////////////////////////////////////////////////


    /**
<<<<<<< HEAD
     * nodes  
     *   The iterable collection of drawable nodes that are part of the graph.
=======
     * addDeletedNodeListener
     *   Adds a listener for the deleted node event.
>>>>>>> faffac62
     */
    readonly nodes: Iterable<DrawableNode>;

    /**
<<<<<<< HEAD
     * edges  
     *   The iterable collection of drawable edges that are part of the graph.
=======
     * removeDeletedNodeListener
     *   Removes a listener from the deleted node event.
>>>>>>> faffac62
     */
    readonly edges: Iterable<DrawableEdge>;

    /**
<<<<<<< HEAD
     * selectedItems  
     *   The iterable collection of selected drawable elements.
=======
     * addDeletedEdgeListener
     *   Adds a listener to the deleted edge event.
>>>>>>> faffac62
     */
    readonly selectedItems: Iterable<DrawableElement>;

    /**
<<<<<<< HEAD
     * selectedItemCount  
     *   The number of selected items.
=======
     * removeDeletedEdgeListener
     *   Removes a listener from the deleted edge event.
>>>>>>> faffac62
     */
    readonly selectedItemCount: number;

    /**
<<<<<<< HEAD
     * origin  
     *   The displacement of the origin point of the graph editor canvas.
=======
     * addSelectionChangedListener
     *   Adds a listener to the selection changed event.
>>>>>>> faffac62
     */
    origin: point;

    /**
<<<<<<< HEAD
     * scale  
     *   The zoom scale of the graph editor canvas.
=======
     * removeSelectionChangedListener
     *   Removes a listener from the selection changed event.
>>>>>>> faffac62
     */
    scale: number;


    // Creation methods ////////////////////////////////////////////////////////


    /**
     * createNode
     *   Creates a drawable node.
     * 
     *   If `like` is specified, a `DrawableNode` with a matching type of `like`
     *   is created.
     */
    createNode(like?: DrawableNode): DrawableNode | null {
        return this.createItem(
            this._creatingNodeEmitter,
            this._createdNodeEmitter,
            "nodes",
            this._nodes,
            new DrawableNode(this, like),
            like
        );
    }

    /**
<<<<<<< HEAD
     * createEdge  
     *   Creates a drawable edge with a source and destination node.
     * 
     *   If `like` is specified, a `DrawableEdge` with a matching type of `like`
=======
     * deleteNode
     *   Guarantees that the given node is not present in the graph.
     */
    deleteNode(node: DrawableNode): boolean {
        return this.deleteItem(
            this._nodes,
            node,
            this._deletedNodeEmitter,
            "nodes"
        );
    }

    /**
     * createEdge
     *   Creates a drawable edge with a source and destination node.
     *
     *   If `like` is specified, a drawable edge with a matching type of `like`
>>>>>>> faffac62
     *   is created.
     *
     *   The `isValidEdge` method must be called to check if creating the edge
     *   is valid.
     */
    createEdge(
        src: DrawableNode,
        dst: DrawableNode,
        like?: DrawableEdge
    ): DrawableEdge | null {
        return this.createItem(
            this._creatingEdgeEmitter,
            this._createdEdgeEmitter,
            "edges",
            this._edges,
            new DrawableEdge(this, src, dst, like),
            like
        );
    }

    /**
<<<<<<< HEAD
     * createItem  
     *   Creates a drawable element.
=======
     * deleteEdge
     *   Guarantees that the given edge is not present in the graph.
>>>>>>> faffac62
     */
    private createItem<D extends DrawableElement>(
        creatingEmitter: DrawableEventEmitter<D>,
        createdEmitter: DrawableEventEmitter<D>,
        key: keyof this,
        items: Set<D>,
        item: D,
        like?: D
    ) {
        let old = [...items];
        let args = new DrawableEventArgs<D>(this, [item], like);
        creatingEmitter.emit(args)
        if (args.isCancelled)
            return null;
        items.add(item);
        createdEmitter.emit(args);
        this.onPropertyChanged(key, old);
        return item;
    }

<<<<<<< HEAD

    // Deletion methods ////////////////////////////////////////////////////////


    /**
     * delete  
     *   Deletes elements from the graph.
=======
    /**
     * selectItems
     *   Adds items to the selection.
     */
    selectItems(...items: DrawableElement[]) {
        this.moveSelectedItems(this._unselected, this._selected, ...items);
    }

    /**
     * deselectItems
     *   Removes items from the selection.
     */
    deselectItems(...items: DrawableElement[]) {
        this.moveSelectedItems(this._selected, this._unselected, ...items);
    }

    /**
     * clearSelection
     *   Clears the selection.
     */
    clearSelection() {
        this.moveSelectedItems(
            this._selected,
            this._unselected,
            ...this._selected
        );
    }

    /**
     * deleteSelected
     *   Deletes the selected items from the graph.
>>>>>>> faffac62
     */
    delete<D extends DrawableElement>(...items: D[]): boolean {
        let result = false;
        let edges = [...this._edges];
        let nodes = [...this._nodes];
        let deletedNodes: DrawableNode[] = [];
        let deletedEdges: DrawableEdge[] = [];
        let deleteEdge = (d: DrawableEdge) => {
            if (this._edges.delete(d)) {
                this._deleted.add(d);
                deletedEdges.push(d);
                // d.source.removeEdge(d);
                // d.destination.removeEdge(d);
            }
<<<<<<< HEAD
        }

        // Sorting should never be necessary.
        //
        // Delete edges first
        // selected.sort((a, b) => {
        //     let af = (a instanceof DrawableEdge) ? -1 : 1;
        //     let bf = (b instanceof DrawableEdge) ? -1 : 1;

        //     return af - bf;
        // });

        this.deselect(...items);
        items.forEach(v => {
=======
        };
        this.clearSelection();
        selected.forEach(v => {
>>>>>>> faffac62
            if (v instanceof DrawableEdge) {
                deleteEdge(v);
                this._unselected.delete(v);
            }
            else if (v instanceof DrawableNode) {
                let vedges = [...v.edges];
                vedges.forEach(e => deleteEdge(e));
                deletedNodes.push(v);
                this._deleted.add(v);
                this._nodes.delete(v);
                this._unselected.delete(v);
            }
        });

        if (result = nodes.length !== this._nodes.size) {
            this._deletedNodeEmitter.emit(
                new DrawableEventArgs<DrawableNode>(this, deletedNodes)
            );
            this.onPropertyChanged("nodes", nodes);
        }
        if (result = (result || edges.length !== this._edges.size)) {
            this._deletedEdgeEmitter.emit(
                new DrawableEventArgs<DrawableEdge>(this, deletedEdges)
            );
            this.onPropertyChanged("edges", edges);
        }

        return result;
    }

    /**
<<<<<<< HEAD
     * undelete  
     *   Undoes the deletion of elements.
     */
    undelete<D extends DrawableElement>(...items: D[]) {
        const undeleteEdges: DrawableEdge[] = [];
        const undeleteNodes: DrawableNode[] = [];
        const oldNodes = [...this._nodes];
        const oldEdges = [...this._edges];
        let result = false;
        items.forEach(v => {
            if (this._deleted.delete(v)) {
                this._unselected.add(v);
                if (v instanceof DrawableNode) {
                    undeleteNodes.push(v);
                    this._nodes.add(v);
                }
                else if (v instanceof DrawableEdge) {
                    undeleteEdges.push(v);
                    this._edges.add(v);
                }
            }
        });
        if (result = undeleteNodes.length > 0) {
            this._createdNodeEmitter.emit(
                new DrawableEventArgs<DrawableNode>(this, undeleteNodes)
            );
            this.onPropertyChanged("nodes", oldNodes);
        }
        if (result = (result || undeleteEdges.length > 0)) {
            this._createdEdgeEmitter.emit(
                new DrawableEventArgs<DrawableEdge>(this, undeleteEdges)
            );
            this.onPropertyChanged("edges", oldEdges);
        }
        return result;
=======
     * creatItem
     *   Creates a drawable element.
     */
    private createItem<D extends DrawableElement>(
        creatingEmitter: DrawableEventEmitter<D>,
        createdEmitter: DrawableEventEmitter<D>,
        key: keyof this,
        items: Set<D>,
        item: D,
        like?: D
    ) {
        let old = [...items];
        let args = new DrawableEventArgs<D>(this, item, like);
        creatingEmitter.emit(args);
        if (args.isCancelled)
            return null;
        items.add(item);
        createdEmitter.emit(args);
        this.onPropertyChanged(key, old);
        return item;
>>>>>>> faffac62
    }

    // insertElement(element: DrawableElement): DrawableElement | null {
    //     // TODO, cleanup
    //     if (element instanceof DrawableNode) {
    //         let old = [...this._nodes];
    //         let args = new DrawableEventArgs<DrawableNode>(this, element);
    //         this._nodes.add(element);
    //         this._createdNodeEmitter.emit(args);
    //         this.onPropertyChanged("nodes", old);
    //         return element;
    //     } else if (element instanceof DrawableEdge) {
    //         let old = [...this._edges];
    //         let args = new DrawableEventArgs<DrawableEdge>(this, element);
    //         this._edges.add(element);
    //         this._createdEdgeEmitter.emit(args);
    //         this.onPropertyChanged("edges", old);
    //         return element;
    //     }

    //     return null;
    // }


    /**
     * deleteNode  
     *   Guarantees that the given node is not present in the graph.
     */
    // deleteNode(node: DrawableNode): boolean {
    //     return this.deleteItem(
    //         this._nodes,
    //         node,
    //         this._deletedNodeEmitter,
    //         "nodes"
    //     );
    // }


    /**
     * deleteEdge  
     *   Guarantees that the given edge is not present in the graph.
     */
    // deleteEdge(edge: DrawableEdge): boolean {
    //     edge.source.removeEdge(edge);
    //     edge.destination.removeEdge(edge);
    //     return this.deleteItem(
    //         this._edges,
    //         edge,
    //         this._deletedEdgeEmitter,
    //         "edges"
    //     );
    // }

    /**
     * deleteItem
     *   Deletes a drawable element.
     */
    // private deleteItem<D extends DrawableElement>(
    //     items: Set<D>,
    //     item: D,
    //     deletedEmitter: DrawableEventEmitter<D>,
    //     key: keyof this
    // ): boolean {
    //     let old = [...items];
    //     if (items.delete(item)) {
    //         this._deleted.add(item);
    //         this.deselectItems(item);
    //         this._unselected.delete(item);
    //         deletedEmitter.emit(new DrawableEventArgs<D>(this, [item]));
    //         this.onPropertyChanged(key, old);
    //         return true;
    //     }
    //     return false;
    // }


    // Selection methods ///////////////////////////////////////////////////////


    /**
     * select  
     *   Adds items to the selection.
     */
    select<D extends DrawableElement>(...items: D[]) {
        this.move(this._unselected, this._selected, ...items);
    }

    /**
     * deselect  
     *   Removes items from the selection.
     */
    deselect<D extends DrawableElement>(...items: D[]) {
        this.move(this._selected, this._unselected, ...items);
    }

    /**
     * clearSelection  
     *   Clears the selection.
     */
    clearSelection() {
        this.move(
            this._selected,
            this._unselected,
            ...this._selected
        );
    }

    /**
<<<<<<< HEAD
     * move  
=======
     * moveSelectedItems
>>>>>>> faffac62
     *   Moves items from one set to the other.
     */
    private move<D extends DrawableElement>(
        src: Set<D>,
        dst: Set<D>,
        ...items: D[]
    ) {
        let oldSelection = [...this._selected];
        items.forEach(v => {
            if (!dst.has(v)) {
                dst.add(v);
                src.delete(v);
                v.isSelected = (dst === this._selected);
            }
        });
        if (oldSelection.length !== this._selected.size) {
            this._selectionChangedEmitter.emit(
                new PropertyChangedEventArgs<Iterable<DrawableElement>>(
                    this,
                    "selectedItems",
                    oldSelection,
                    [...this._selected]
                )
            );
        }
    }


    // Listener register methods ///////////////////////////////////////////////


    /**
     * addCreatingNodeListener  
     *   Adds a listener to the creating node event.
     */
    addCreatingNodeListener(listener: DrawableNodeEventListener) {
        this._creatingNodeEmitter.addListener(listener);
    }

    /**
     * removeCreatingNodeListener  
     *   Removes a listener from the creating node event.
     */
    removeCreatingNodeListener(listener: DrawableNodeEventListener) {
        this._creatingNodeEmitter.removeListener(listener);
    }

    /**
     * addCreatedNodeListener  
     *   Adds a listener to the created node event.
     */
    addCreatedNodeListener(listener: DrawableNodeEventListener) {
        this._createdNodeEmitter.addListener(listener);
    }

    /**
     * removeCreatedNodeListener  
     *   Removes a listener from the created node event.
     */
    removeCreatedNodeListener(listener: DrawableNodeEventListener) {
        this._createdNodeEmitter.removeListener(listener);
    }

    /**
     * addCreatingEdgeListener  
     *   Adds a listener to the creating edge event.
     */
    addCreatingEdgeListener(listener: DrawableEdgeEventListener) {
        this._creatingEdgeEmitter.addListener(listener);
    }

    /**
     * removeCreatingEdgeListener  
     *   Removes a listener from the creating edge event.
     */
    removeCreatingEdgeListener(listener: DrawableEdgeEventListener) {
        this._creatingEdgeEmitter.removeListener(listener);
    }

    /**
     * addCreatedEdgeListener  
     *   Adds a listener to the created edge event.
     */
    addCreatedEdgeListener(listener: DrawableEdgeEventListener) {
        this._createdEdgeEmitter.addListener(listener);
    }

    /**
     * removeCreatedEdgeListener  
     *   Removes a listener from the created event event.
     */
    removeCreatedEdgeListener(listener: DrawableEdgeEventListener) {
        this._createdEdgeEmitter.removeListener(listener);
    }

    /**
     * addDeletedNodeListener  
     *   Adds a listener for the deleted node event.
     */
    addDeletedNodeListener(listener: DrawableNodeEventListener) {
        this._deletedNodeEmitter.addListener(listener);
    }

    /**
     * removeDeletedNodeListener  
     *   Removes a listener from the deleted node event.
     */
    removeDeletedNodeListener(listener: DrawableNodeEventListener) {
        this._deletedNodeEmitter.removeListener(listener);
    }

    /**
     * addDeletedEdgeListener  
     *   Adds a listener to the deleted edge event.
     */
    addDeletedEdgeListener(listener: DrawableEdgeEventListener) {
        this._deletedEdgeEmitter.addListener(listener);
    }

    /**
     * removeDeletedEdgeListener  
     *   Removes a listener from the deleted edge event.
     */
    removeDeletedEdgeListener(listener: DrawableEdgeEventListener) {
        this._deletedEdgeEmitter.removeListener(listener);
    }

    /**
     * addSelectionChangedListener  
     *   Adds a listener to the selection changed event.
     */
    addSelectionChangedListener(listener: PropertyChangedEventListener<Iterable<DrawableElement>>) {
        this._selectionChangedEmitter.addListener(listener);
    }

    /**
     * removeSelectionChangedListener  
     *   Removes a listener from the selection changed event.
     */
    removeSelectionChangedListener(listener: PropertyChangedEventListener<Iterable<DrawableElement>>) {
        this._selectionChangedEmitter.removeListener(listener);
    }

}

/**
 * DrawableEventArgs
 *   Event arguments for a drawable event.
 */
export class DrawableEventArgs<D extends DrawableElement> extends CancellableEventArgs {
    constructor(source: any, public readonly drawables: Iterable<D>, public readonly like?: D) {
        super(source);
    }
}

/**
 * DrawableEventEmitter
 *   Event emitter for drawable events.
 */
class DrawableEventEmitter<D extends DrawableElement>
    extends CancellableEventEmitter<DrawableEventArgs<D>, DrawableEventListener<D>> {
}<|MERGE_RESOLUTION|>--- conflicted
+++ resolved
@@ -63,104 +63,6 @@
  *   Exposes drawable graph properties and methods.
  */
 export class DrawableGraph extends Drawable {
-<<<<<<< HEAD
-=======
-
-    /**
-     * _creatingNodeEmitter
-     *   The event emitter for creating nodes.
-     */
-    private _creatingNodeEmitter: DrawableNodeEventEmitter
-    = new DrawableEventEmitter<DrawableNode>();
-
-    /**
-     * _createdNodeEmitter
-     *   The event emitter for created nodes.
-     */
-    private _createdNodeEmitter: DrawableNodeEventEmitter
-    = new DrawableEventEmitter<DrawableNode>();
-
-    /**
-     * _creatingEdgeEmitter
-     *   The event emitter for creating edges.
-     */
-    private _creatingEdgeEmitter: DrawableEdgeEventEmitter
-    = new DrawableEventEmitter<DrawableEdge>();
-
-    /**
-     * _createdEdgeEmitter
-     *   The event emitter for created edges.
-     */
-    private _createdEdgeEmitter: DrawableEdgeEventEmitter
-    = new DrawableEventEmitter<DrawableEdge>();
-
-    /**
-     * _deletedNodeEmitter
-     *   The event emitter for deleted nodes.
-     */
-    private _deletedNodeEmitter: DrawableNodeEventEmitter
-    = new DrawableEventEmitter<DrawableNode>();
-
-    /**
-     * _deletedEdgeEmitter
-     *   The event emitter for deleted edges.
-     */
-    private _deletedEdgeEmitter: DrawableEdgeEventEmitter
-    = new DrawableEventEmitter<DrawableEdge>();
-
-    /**
-     * _selectionChangedEmitter
-     *   The event emitter for selection changes.
-     */
-    private _selectionChangedEmitter: PropertyChangedEventEmitter<Iterable<DrawableElement>>
-    = new PropertyChangedEventEmitter<Iterable<DrawableElement>>();
-
-    /**
-     * _nodes
-     *   The set of nodes.
-     */
-    private _nodes: Set<DrawableNode>
-    = new Set<DrawableNode>();
-
-    /**
-     * _edges
-     *   The set of edges.
-     */
-    private _edges: Set<DrawableEdge>
-    = new Set<DrawableEdge>();
-
-    /**
-     * _selected
-     *   The set of selected elements.
-     */
-    private _selected: Set<DrawableElement>
-    = new Set<DrawableElement>();
-
-    /**
-     * _unselected
-     *   The set of unselected elements.
-     */
-    private _unselected: Set<DrawableElement>
-    = new Set<DrawableElement>();
-
-    /**
-     * _origin
-     *   The origin point of the graph.
-     */
-    private _origin: { x: number, y: number }
-    = { x: 0, y: 0 };
-
-    /**
-     * _scale
-     *   The zoom scale of the graph.
-     */
-    private _scale: number
-    = 1;
-
-    /**
-     * constructor
-     */
->>>>>>> faffac62
     constructor(public readonly isValidEdge: EdgeValidator) {
         super();
         Object.defineProperties(this, {
@@ -283,226 +185,126 @@
 
 
     /**
-<<<<<<< HEAD
-     * _creatingNodeEmitter  
+     * _creatingNodeEmitter
      *   The event emitter for creating nodes.
-=======
+     */
+    private _creatingNodeEmitter: DrawableNodeEventEmitter;
+
+    /**
+     * _createdNodeEmitter
+     *   The event emitter for created nodes.
+     */
+    private _createdNodeEmitter: DrawableNodeEventEmitter;
+
+    /**
+     * _creatingEdgeEmitter
+     *   The event emitter for creating edges.
+     */
+    private _creatingEdgeEmitter: DrawableEdgeEventEmitter;
+
+    /**
+     * _createdEdgeEmitter
+     *   The event emitter for created edges.
+     */
+    private _createdEdgeEmitter: DrawableEdgeEventEmitter;
+
+    /**
+     * _deletedNodeEmitter
+     *   The event emitter for deleted nodes.
+     */
+    private _deletedNodeEmitter: DrawableNodeEventEmitter;
+
+    /**
+     * _deletedEdgeEmitter
+     *   The event emitter for deleted edges.
+     */
+    private _deletedEdgeEmitter: DrawableEdgeEventEmitter;
+
+    /**
+     * _selectionChangedEmitter
+     *   The event emitter for selection changes.
+     */
+    private _selectionChangedEmitter: PropertyChangedEventEmitter<Iterable<DrawableElement>>;
+
+    /**
+     * _nodes
+     *   The set of nodes.
+     */
+    private _nodes: Set<DrawableNode>;
+
+    /**
+     * _edges
+     *   The set of edges.
+     */
+    private _edges: Set<DrawableEdge>;
+
+    /**
+     * _deleted
+     *   The set of deleted elements.
+     */
+    private _deleted: Set<DrawableElement>;
+
+    /**
+     * _selected
+     *   The set of selected elements.
+     */
+    private _selected: Set<DrawableElement>;
+
+    /**
+     * _unselected
+     *   The set of unselected elements.
+     */
+    private _unselected: Set<DrawableElement>;
+
+    /**
+     * _origin
+     *   The origin point of the graph.
+     */
+    private _origin: { x: number, y: number };
+
+    /**
+     * _scale
+     *   The zoom scale of the graph.
+     */
+    private _scale: number;
+
+
+    // Public fields ///////////////////////////////////////////////////////////
+
+
+    /**
      * nodes
      *   The iterable collection of drawable nodes that are part of the graph.
->>>>>>> faffac62
-     */
-    private _creatingNodeEmitter: DrawableNodeEventEmitter;
-
-    /**
-<<<<<<< HEAD
-     * _createdNodeEmitter  
-     *   The event emitter for created nodes.
-=======
+     */
+    readonly nodes: Iterable<DrawableNode>;
+
+    /**
      * edges
      *   The iterable collection of drawable edges that are part of the graph.
->>>>>>> faffac62
-     */
-    private _createdNodeEmitter: DrawableNodeEventEmitter;
-
-    /**
-<<<<<<< HEAD
-     * _creatingEdgeEmitter  
-     *   The event emitter for creating edges.
-=======
+     */
+    readonly edges: Iterable<DrawableEdge>;
+
+    /**
      * selectedItems
      *   The iterable collection of selected drawable elements.
->>>>>>> faffac62
-     */
-    private _creatingEdgeEmitter: DrawableEdgeEventEmitter;
-
-    /**
-<<<<<<< HEAD
-     * _createdEdgeEmitter  
-     *   The event emitter for created edges.
-=======
+     */
+    readonly selectedItems: Iterable<DrawableElement>;
+
+    /**
      * selectedItemCount
      *   The number of selected items.
->>>>>>> faffac62
-     */
-    private _createdEdgeEmitter: DrawableEdgeEventEmitter;
-
-    /**
-<<<<<<< HEAD
-     * _deletedNodeEmitter  
-     *   The event emitter for deleted nodes.
-=======
+     */
+    readonly selectedItemCount: number;
+
+    /**
      * origin
      *   The displacement of the origin point of the graph editor canvas.
->>>>>>> faffac62
-     */
-    private _deletedNodeEmitter: DrawableNodeEventEmitter;
-
-    /**
-<<<<<<< HEAD
-     * _deletedEdgeEmitter  
-     *   The event emitter for deleted edges.
-=======
+     */
+    origin: point;
+
+    /**
      * scale
      *   The zoom scale of the graph editor canvas.
->>>>>>> faffac62
-     */
-    private _deletedEdgeEmitter: DrawableEdgeEventEmitter;
-
-    /**
-<<<<<<< HEAD
-     * _selectionChangedEmitter  
-     *   The event emitter for selection changes.
-=======
-     * addCreatingNodeListener
-     *   Adds a listener to the creating node event.
->>>>>>> faffac62
-     */
-    private _selectionChangedEmitter: PropertyChangedEventEmitter<Iterable<DrawableElement>>
-
-    /**
-<<<<<<< HEAD
-     * _nodes  
-     *   The set of nodes.
-=======
-     * removeCreatingNodeListener
-     *   Removes a listener from the creating node event.
->>>>>>> faffac62
-     */
-    private _nodes: Set<DrawableNode>;
-
-    /**
-<<<<<<< HEAD
-     * _edges  
-     *   The set of edges.
-=======
-     * addCreatedNodeListener
-     *   Adds a listener to the created node event.
->>>>>>> faffac62
-     */
-    private _edges: Set<DrawableEdge>;
-
-    /**
-<<<<<<< HEAD
-     * _deleted  
-     *   The set of deleted elements.
-=======
-     * removeCreatedNodeListener
-     *   Removes a listener from the created node event.
->>>>>>> faffac62
-     */
-    private _deleted: Set<DrawableElement>;
-
-    /**
-<<<<<<< HEAD
-     * _selected  
-     *   The set of selected elements.
-=======
-     * addCreatingEdgeListener
-     *   Adds a listener to the creating edge event.
->>>>>>> faffac62
-     */
-    private _selected: Set<DrawableElement>;
-
-    /**
-<<<<<<< HEAD
-     * _unselected  
-     *   The set of unselected elements.
-=======
-     * removeCreatingEdgeListener
-     *   Removes a listener from the creating edge event.
->>>>>>> faffac62
-     */
-    private _unselected: Set<DrawableElement>;
-
-    /**
-<<<<<<< HEAD
-     * _origin  
-     *   The origin point of the graph.
-=======
-     * addCreatedEdgeListener
-     *   Adds a listener to the created edge event.
->>>>>>> faffac62
-     */
-    private _origin: { x: number, y: number };
-
-    /**
-<<<<<<< HEAD
-     * _scale  
-     *   The zoom scale of the graph.
-=======
-     * removeCreatedEdgeListener
-     *   Removes a listener from the created event event.
->>>>>>> faffac62
-     */
-    private _scale: number;
-
-
-    // Public fields ///////////////////////////////////////////////////////////
-
-
-    /**
-<<<<<<< HEAD
-     * nodes  
-     *   The iterable collection of drawable nodes that are part of the graph.
-=======
-     * addDeletedNodeListener
-     *   Adds a listener for the deleted node event.
->>>>>>> faffac62
-     */
-    readonly nodes: Iterable<DrawableNode>;
-
-    /**
-<<<<<<< HEAD
-     * edges  
-     *   The iterable collection of drawable edges that are part of the graph.
-=======
-     * removeDeletedNodeListener
-     *   Removes a listener from the deleted node event.
->>>>>>> faffac62
-     */
-    readonly edges: Iterable<DrawableEdge>;
-
-    /**
-<<<<<<< HEAD
-     * selectedItems  
-     *   The iterable collection of selected drawable elements.
-=======
-     * addDeletedEdgeListener
-     *   Adds a listener to the deleted edge event.
->>>>>>> faffac62
-     */
-    readonly selectedItems: Iterable<DrawableElement>;
-
-    /**
-<<<<<<< HEAD
-     * selectedItemCount  
-     *   The number of selected items.
-=======
-     * removeDeletedEdgeListener
-     *   Removes a listener from the deleted edge event.
->>>>>>> faffac62
-     */
-    readonly selectedItemCount: number;
-
-    /**
-<<<<<<< HEAD
-     * origin  
-     *   The displacement of the origin point of the graph editor canvas.
-=======
-     * addSelectionChangedListener
-     *   Adds a listener to the selection changed event.
->>>>>>> faffac62
-     */
-    origin: point;
-
-    /**
-<<<<<<< HEAD
-     * scale  
-     *   The zoom scale of the graph editor canvas.
-=======
-     * removeSelectionChangedListener
-     *   Removes a listener from the selection changed event.
->>>>>>> faffac62
      */
     scale: number;
 
@@ -513,7 +315,7 @@
     /**
      * createNode
      *   Creates a drawable node.
-     * 
+     *
      *   If `like` is specified, a `DrawableNode` with a matching type of `like`
      *   is created.
      */
@@ -529,30 +331,10 @@
     }
 
     /**
-<<<<<<< HEAD
-     * createEdge  
-     *   Creates a drawable edge with a source and destination node.
-     * 
-     *   If `like` is specified, a `DrawableEdge` with a matching type of `like`
-=======
-     * deleteNode
-     *   Guarantees that the given node is not present in the graph.
-     */
-    deleteNode(node: DrawableNode): boolean {
-        return this.deleteItem(
-            this._nodes,
-            node,
-            this._deletedNodeEmitter,
-            "nodes"
-        );
-    }
-
-    /**
      * createEdge
      *   Creates a drawable edge with a source and destination node.
      *
-     *   If `like` is specified, a drawable edge with a matching type of `like`
->>>>>>> faffac62
+     *   If `like` is specified, a `DrawableEdge` with a matching type of `like`
      *   is created.
      *
      *   The `isValidEdge` method must be called to check if creating the edge
@@ -574,13 +356,8 @@
     }
 
     /**
-<<<<<<< HEAD
-     * createItem  
+     * createItem
      *   Creates a drawable element.
-=======
-     * deleteEdge
-     *   Guarantees that the given edge is not present in the graph.
->>>>>>> faffac62
      */
     private createItem<D extends DrawableElement>(
         creatingEmitter: DrawableEventEmitter<D>,
@@ -592,7 +369,7 @@
     ) {
         let old = [...items];
         let args = new DrawableEventArgs<D>(this, [item], like);
-        creatingEmitter.emit(args)
+        creatingEmitter.emit(args);
         if (args.isCancelled)
             return null;
         items.add(item);
@@ -601,47 +378,13 @@
         return item;
     }
 
-<<<<<<< HEAD
 
     // Deletion methods ////////////////////////////////////////////////////////
 
 
     /**
-     * delete  
+     * delete
      *   Deletes elements from the graph.
-=======
-    /**
-     * selectItems
-     *   Adds items to the selection.
-     */
-    selectItems(...items: DrawableElement[]) {
-        this.moveSelectedItems(this._unselected, this._selected, ...items);
-    }
-
-    /**
-     * deselectItems
-     *   Removes items from the selection.
-     */
-    deselectItems(...items: DrawableElement[]) {
-        this.moveSelectedItems(this._selected, this._unselected, ...items);
-    }
-
-    /**
-     * clearSelection
-     *   Clears the selection.
-     */
-    clearSelection() {
-        this.moveSelectedItems(
-            this._selected,
-            this._unselected,
-            ...this._selected
-        );
-    }
-
-    /**
-     * deleteSelected
-     *   Deletes the selected items from the graph.
->>>>>>> faffac62
      */
     delete<D extends DrawableElement>(...items: D[]): boolean {
         let result = false;
@@ -656,8 +399,7 @@
                 // d.source.removeEdge(d);
                 // d.destination.removeEdge(d);
             }
-<<<<<<< HEAD
-        }
+        };
 
         // Sorting should never be necessary.
         //
@@ -671,11 +413,6 @@
 
         this.deselect(...items);
         items.forEach(v => {
-=======
-        };
-        this.clearSelection();
-        selected.forEach(v => {
->>>>>>> faffac62
             if (v instanceof DrawableEdge) {
                 deleteEdge(v);
                 this._unselected.delete(v);
@@ -707,8 +444,7 @@
     }
 
     /**
-<<<<<<< HEAD
-     * undelete  
+     * undelete
      *   Undoes the deletion of elements.
      */
     undelete<D extends DrawableElement>(...items: D[]) {
@@ -743,28 +479,6 @@
             this.onPropertyChanged("edges", oldEdges);
         }
         return result;
-=======
-     * creatItem
-     *   Creates a drawable element.
-     */
-    private createItem<D extends DrawableElement>(
-        creatingEmitter: DrawableEventEmitter<D>,
-        createdEmitter: DrawableEventEmitter<D>,
-        key: keyof this,
-        items: Set<D>,
-        item: D,
-        like?: D
-    ) {
-        let old = [...items];
-        let args = new DrawableEventArgs<D>(this, item, like);
-        creatingEmitter.emit(args);
-        if (args.isCancelled)
-            return null;
-        items.add(item);
-        createdEmitter.emit(args);
-        this.onPropertyChanged(key, old);
-        return item;
->>>>>>> faffac62
     }
 
     // insertElement(element: DrawableElement): DrawableElement | null {
@@ -790,7 +504,7 @@
 
 
     /**
-     * deleteNode  
+     * deleteNode
      *   Guarantees that the given node is not present in the graph.
      */
     // deleteNode(node: DrawableNode): boolean {
@@ -804,7 +518,7 @@
 
 
     /**
-     * deleteEdge  
+     * deleteEdge
      *   Guarantees that the given edge is not present in the graph.
      */
     // deleteEdge(edge: DrawableEdge): boolean {
@@ -845,7 +559,7 @@
 
 
     /**
-     * select  
+     * select
      *   Adds items to the selection.
      */
     select<D extends DrawableElement>(...items: D[]) {
@@ -853,7 +567,7 @@
     }
 
     /**
-     * deselect  
+     * deselect
      *   Removes items from the selection.
      */
     deselect<D extends DrawableElement>(...items: D[]) {
@@ -861,7 +575,7 @@
     }
 
     /**
-     * clearSelection  
+     * clearSelection
      *   Clears the selection.
      */
     clearSelection() {
@@ -873,11 +587,7 @@
     }
 
     /**
-<<<<<<< HEAD
-     * move  
-=======
-     * moveSelectedItems
->>>>>>> faffac62
+     * move
      *   Moves items from one set to the other.
      */
     private move<D extends DrawableElement>(
@@ -910,7 +620,7 @@
 
 
     /**
-     * addCreatingNodeListener  
+     * addCreatingNodeListener
      *   Adds a listener to the creating node event.
      */
     addCreatingNodeListener(listener: DrawableNodeEventListener) {
@@ -918,7 +628,7 @@
     }
 
     /**
-     * removeCreatingNodeListener  
+     * removeCreatingNodeListener
      *   Removes a listener from the creating node event.
      */
     removeCreatingNodeListener(listener: DrawableNodeEventListener) {
@@ -926,7 +636,7 @@
     }
 
     /**
-     * addCreatedNodeListener  
+     * addCreatedNodeListener
      *   Adds a listener to the created node event.
      */
     addCreatedNodeListener(listener: DrawableNodeEventListener) {
@@ -934,7 +644,7 @@
     }
 
     /**
-     * removeCreatedNodeListener  
+     * removeCreatedNodeListener
      *   Removes a listener from the created node event.
      */
     removeCreatedNodeListener(listener: DrawableNodeEventListener) {
@@ -942,7 +652,7 @@
     }
 
     /**
-     * addCreatingEdgeListener  
+     * addCreatingEdgeListener
      *   Adds a listener to the creating edge event.
      */
     addCreatingEdgeListener(listener: DrawableEdgeEventListener) {
@@ -950,7 +660,7 @@
     }
 
     /**
-     * removeCreatingEdgeListener  
+     * removeCreatingEdgeListener
      *   Removes a listener from the creating edge event.
      */
     removeCreatingEdgeListener(listener: DrawableEdgeEventListener) {
@@ -958,7 +668,7 @@
     }
 
     /**
-     * addCreatedEdgeListener  
+     * addCreatedEdgeListener
      *   Adds a listener to the created edge event.
      */
     addCreatedEdgeListener(listener: DrawableEdgeEventListener) {
@@ -966,7 +676,7 @@
     }
 
     /**
-     * removeCreatedEdgeListener  
+     * removeCreatedEdgeListener
      *   Removes a listener from the created event event.
      */
     removeCreatedEdgeListener(listener: DrawableEdgeEventListener) {
@@ -974,7 +684,7 @@
     }
 
     /**
-     * addDeletedNodeListener  
+     * addDeletedNodeListener
      *   Adds a listener for the deleted node event.
      */
     addDeletedNodeListener(listener: DrawableNodeEventListener) {
@@ -982,7 +692,7 @@
     }
 
     /**
-     * removeDeletedNodeListener  
+     * removeDeletedNodeListener
      *   Removes a listener from the deleted node event.
      */
     removeDeletedNodeListener(listener: DrawableNodeEventListener) {
@@ -990,7 +700,7 @@
     }
 
     /**
-     * addDeletedEdgeListener  
+     * addDeletedEdgeListener
      *   Adds a listener to the deleted edge event.
      */
     addDeletedEdgeListener(listener: DrawableEdgeEventListener) {
@@ -998,7 +708,7 @@
     }
 
     /**
-     * removeDeletedEdgeListener  
+     * removeDeletedEdgeListener
      *   Removes a listener from the deleted edge event.
      */
     removeDeletedEdgeListener(listener: DrawableEdgeEventListener) {
@@ -1006,7 +716,7 @@
     }
 
     /**
-     * addSelectionChangedListener  
+     * addSelectionChangedListener
      *   Adds a listener to the selection changed event.
      */
     addSelectionChangedListener(listener: PropertyChangedEventListener<Iterable<DrawableElement>>) {
@@ -1014,7 +724,7 @@
     }
 
     /**
-     * removeSelectionChangedListener  
+     * removeSelectionChangedListener
      *   Removes a listener from the selection changed event.
      */
     removeSelectionChangedListener(listener: PropertyChangedEventListener<Iterable<DrawableElement>>) {
