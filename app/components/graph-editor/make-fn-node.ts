--- conflicted
+++ resolved
@@ -58,13 +58,8 @@
                         );
                         canvas.drawText(
                             g,
-<<<<<<< HEAD
                             n.position.x, n.position.y - dim.th / 2 + 1.5 * CONST.NODE_FONT_SIZE / 2,
-                            n.label.split("\n"),
-=======
-                            n.x, n.y - dim.th / 2 + 1.5 * CONST.NODE_FONT_SIZE / 2,
                             lines,
->>>>>>> 5bda67e1
                             CONST.NODE_FONT_SIZE,
                             CONST.NODE_FONT_FAMILY,
                             "#fff",
@@ -72,69 +67,6 @@
                             "#000"
                         );
                     };
-<<<<<<< HEAD
-                }
-                return () => {
-                    canvas.drawCircle(
-                        g,
-                        n.position.x, n.position.y,
-                        dim.r + n.borderWidth / 2 + 2,
-                        "solid",
-                        n.borderWidth,
-                        CONST.SELECTION_COLOR,
-                        CONST.SELECTION_COLOR,
-                        shadowColor
-                    );
-                    canvas.drawCircle(
-                        g,
-                        n.position.x, n.position.y,
-                        dim.r,
-                        n.borderStyle,
-                        n.borderWidth,
-                        n.borderColor,
-                        n.color,
-                        shadowColor
-                    );
-                };
-            }
-            if (n.label.trim() !== "") {
-                return () => {
-                    canvas.drawCircle(
-                        g,
-                        n.position.x, n.position.y,
-                        dim.r,
-                        n.borderStyle,
-                        n.borderWidth,
-                        n.borderColor,
-                        n.color,
-                        shadowColor
-                    );
-                    canvas.drawText(
-                        g,
-                        n.position.x, n.position.y - dim.th / 2 + 1.5 * CONST.NODE_FONT_SIZE / 2,
-                        n.label.split("\n"),
-                        CONST.NODE_FONT_SIZE,
-                        CONST.NODE_FONT_FAMILY,
-                        "#fff",
-                        2,
-                        "#000"
-                    );
-                };
-            }
-            return () => {
-                canvas.drawCircle(
-                    g,
-                    n.position.x, n.position.y,
-                    dim.r,
-                    n.borderStyle,
-                    n.borderWidth,
-                    n.borderColor,
-                    n.color,
-                    shadowColor
-                );
-            };
-=======
->>>>>>> 5bda67e1
 
                 case "square":
                     return () => {
@@ -159,13 +91,8 @@
                         );
                         canvas.drawText(
                             g,
-<<<<<<< HEAD
                             n.position.x, n.position.y - dim.th / 2 + 1.5 * CONST.NODE_FONT_SIZE / 2,
-                            n.label.split("\n"),
-=======
-                            n.x, n.y - dim.th / 2 + 1.5 * CONST.NODE_FONT_SIZE / 2,
                             lines,
->>>>>>> 5bda67e1
                             CONST.NODE_FONT_SIZE,
                             CONST.NODE_FONT_FAMILY,
                             "#fff",
@@ -182,27 +109,10 @@
         switch (n.shape) {
             case "circle":
                 return () => {
-<<<<<<< HEAD
-                    canvas.drawSquare(
-                        g,
-                        n.position.x - dim.s / 2, n.position.y - dim.s / 2,
-                        dim.s + n.borderWidth / 2 + 2,
-                        "solid",
-                        n.borderWidth,
-                        CONST.SELECTION_COLOR,
-                        CONST.SELECTION_COLOR,
-                        shadowColor
-                    );
-                    canvas.drawSquare(
-                        g,
-                        n.position.x - dim.s / 2, n.position.y - dim.s / 2,
-                        dim.s,
-=======
                     canvas.drawCircle(
                         g,
-                        n.x, n.y,
+                        n.position.x, n.position.y,
                         dim.r,
->>>>>>> 5bda67e1
                         n.borderStyle,
                         n.borderWidth,
                         n.borderColor,
@@ -210,7 +120,7 @@
                     );
                     canvas.drawText(
                         g,
-                        n.x, n.y - dim.th / 2 + 1.5 * CONST.NODE_FONT_SIZE / 2,
+                        n.position.x, n.position.y - dim.th / 2 + 1.5 * CONST.NODE_FONT_SIZE / 2,
                         lines,
                         CONST.NODE_FONT_SIZE,
                         CONST.NODE_FONT_FAMILY,
@@ -233,13 +143,8 @@
                     );
                     canvas.drawText(
                         g,
-<<<<<<< HEAD
                         n.position.x, n.position.y - dim.th / 2 + 1.5 * CONST.NODE_FONT_SIZE / 2,
-                        n.label.split("\n"),
-=======
-                        n.x, n.y - dim.th / 2 + 1.5 * CONST.NODE_FONT_SIZE / 2,
                         lines,
->>>>>>> 5bda67e1
                         CONST.NODE_FONT_SIZE,
                         CONST.NODE_FONT_FAMILY,
                         "#fff",
@@ -260,7 +165,7 @@
                 return () => {
                     canvas.drawCircle(
                         g,
-                        n.x, n.y,
+                        n.position.x, n.position.y,
                         dim.r + n.borderWidth / 2 + 2,
                         "solid",
                         n.borderWidth,
@@ -270,7 +175,7 @@
                     );
                     canvas.drawCircle(
                         g,
-                        n.x, n.y,
+                        n.position.x, n.position.y,
                         dim.r,
                         n.borderStyle,
                         n.borderWidth,
@@ -283,7 +188,7 @@
                 return () => {
                     canvas.drawSquare(
                         g,
-                        n.x - dim.s / 2, n.y - dim.s / 2,
+                        n.position.x - dim.s / 2, n.position.y - dim.s / 2,
                         dim.s + n.borderWidth / 2 + 2,
                         "solid",
                         n.borderWidth,
@@ -293,7 +198,7 @@
                     );
                     canvas.drawSquare(
                         g,
-                        n.x - dim.s / 2, n.y - dim.s / 2,
+                        n.position.x - dim.s / 2, n.position.y - dim.s / 2,
                         dim.s,
                         n.borderStyle,
                         n.borderWidth,
@@ -312,7 +217,7 @@
             return () => {
                 canvas.drawCircle(
                     g,
-                    n.x, n.y,
+                    n.position.x, n.position.y,
                     dim.r,
                     n.borderStyle,
                     n.borderWidth,
