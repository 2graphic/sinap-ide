--- conflicted
+++ resolved
@@ -116,14 +116,10 @@
     DrawableNode,
     isDrawableEdge,
     isDrawableNode,
-<<<<<<< HEAD
-    Drawable
-=======
     GraphContext,
     Drawable,
     LineStyles,
     Shapes
->>>>>>> 5bda67e1
 } from "./drawable-interfaces";
 
 
@@ -278,15 +274,9 @@
     set setGraph(value: DrawableGraph | null) {
         console.log("meh");
         if (value) {
-<<<<<<< HEAD
             this.graph = value;
             this.selectedItems = value.selection;
-            this.initSelectedItems();
-=======
-            this.graph = value.graph;
-            this.selectedItems = value.selectedDrawables;
             this.initDrawables();
->>>>>>> 5bda67e1
             if (this.g)
                 this.redraw();
         } else {
@@ -339,7 +329,6 @@
         }
     }
 
-<<<<<<< HEAD
     public update(d: Drawable | DrawableGraph, key: string) {
         if (Drawables.isDrawableEdge(d) || Drawables.isDrawableNode(d)) {
             this.updateDrawable(d);
@@ -347,36 +336,6 @@
         this.redraw();
     }
 
-    private updateDrawable(d: Drawable): void {
-        if (this.graph && d) {
-            if (Drawables.isDrawableEdge(d)) {
-                this.drawMap.set(
-                    d,
-                    makeFnEdge(
-                        this.g,
-                        d,
-                        this.edgePoints.get(d) as number[],
-                        d === this.dragObject,
-                        d === this.hoverObject,
-                        this.selectedItems.has(d)
-                    )
-                );
-            }
-            else if (Drawables.isDrawableNode(d)) {
-                this.drawMap.set(
-                    d,
-                    makeFnNode(
-                        this.g,
-                        d,
-                        this.nodeDimensions.get(d),
-                        d === this.dragObject,
-                        d === this.hoverObject,
-                        this.selectedItems.has(d)
-                    )
-                );
-            }
-        }
-=======
     /**
      * resize  
      *   Resizes the canvas.
@@ -390,7 +349,6 @@
         el.width = w * CONST.AA_SCALE;
         this.g.scale(CONST.AA_SCALE, CONST.AA_SCALE);
         this.redraw();
->>>>>>> 5bda67e1
     }
 
     /**
@@ -428,89 +386,6 @@
         }
     }
 
-<<<<<<< HEAD
-    private addNode(pt?: number[]): DrawableNode | null {
-        if (this.graph) {
-            let n = this.graph.createNode();
-            if (pt) {
-                [n.position.x, n.position.y] = pt;
-            }
-            this.nodeEdges.set(n, new Set<Drawables.DrawableEdge>());
-            this.setNodeDimensions(n);
-            this.updateDrawable(n);
-            this.drawList.push(n);
-            return n;
-        }
-        return null;
-    }
-
-    private removeNode(n: DrawableNode): void {
-        if (this.graph) {
-            if (n === this.hoverObject)
-                this.setHoverObject(null);
-            let edges = [...(this.nodeEdges.get(n) as EdgeSet)];
-            for (const e of edges)
-                this.removeEdge(e);
-            this.graph.removeNode(n);
-            this.removeSelectedItem(n);
-            this.unselectedItems.delete(n);
-            this.nodeEdges.delete(n);
-            this.nodeDimensions.delete(n);
-            this.drawMap.delete(n);
-            this.drawList = this.drawList.filter((v) => {
-                return (v !== n);
-            });
-        }
-    }
-
-    private addEdge(src: DrawableNode, dst: DrawableNode, like?: DrawableEdge): DrawableEdge | null {
-        if (this.graph) {
-            let e = this.graph.createEdge(src, dst, like);
-            (this.nodeEdges.get(src) as EdgeSet).add(e);
-            (this.nodeEdges.get(dst) as EdgeSet).add(e);
-            this.setEdgePoints(e);
-            this.updateDrawable(e);
-            this.drawList = this.drawList.filter((v) => {
-                return v !== src && v !== dst;
-            });
-            this.drawList.push(e);
-            this.drawList.push(src);
-            this.drawList.push(dst);
-            if (src !== dst) {
-                for (let edge of Drawables.getOverlappedEdges(e, this.nodeEdges)) {
-                    this.setEdgePoints(edge);
-                    this.updateDrawable(edge);
-                }
-            }
-            return e;
-        }
-        return null;
-    }
-
-    private removeEdge(e: DrawableEdge): void {
-        if (this.graph) {
-            if (e === this.hoverObject)
-                this.setHoverObject(null);
-            if (e.source)
-                (this.nodeEdges.get(e.source) as EdgeSet).delete(e);
-            if (e.destination)
-                (this.nodeEdges.get(e.destination) as EdgeSet).delete(e);
-            this.graph.removeEdge(e);
-            this.removeSelectedItem(e);
-            this.unselectedItems.delete(e);
-            this.edgePoints.delete(e);
-            this.drawList = this.drawList.filter((v) => {
-                return (v !== e);
-            });
-            if (e.source !== e.destination) {
-                for (let edge of Drawables.getOverlappedEdges(e, this.nodeEdges))
-                    this.updateDrawable(edge);
-            }
-        }
-    }
-
-=======
->>>>>>> 5bda67e1
     /**
      * onMouseDown  
      *   Handles the mousedown event.
@@ -687,14 +562,10 @@
                     else if (Drawables.isDrawableNode(this.dragObject)) {
                         this.updateDragNodes(
                             this.dragObject,
-<<<<<<< HEAD
-                            [ePt[0] - this.dragObject.position.x, ePt[1] - this.dragObject.position.y]
-=======
                             [
-                                ePt[0] - this.dragObject.x,
-                                ePt[1] - this.dragObject.y
+                                ePt[0] - this.dragObject.position.x,
+                                ePt[1] - this.dragObject.position.y
                             ]
->>>>>>> 5bda67e1
                         );
                     }
                 }
@@ -707,44 +578,6 @@
         }
     }
 
-<<<<<<< HEAD
-    private setHoverObject(value: Drawable | null): void {
-        if (value !== this.hoverObject) {
-            let prev = this.hoverObject;
-            this.hoverObject = value;
-            if (prev)
-                this.updateDrawable(prev);
-            if (this.hoverObject)
-                this.updateDrawable(this.hoverObject);
-            this.redraw();
-        }
-    }
-
-    private updateDragNodes(dragNode: DrawableNode, dPt: point) {
-        if (
-            this.selectedItems.has(dragNode) &&
-            this.selectedItems.size > 0
-        ) {
-            for (let o of this.selectedItems)
-                if (Drawables.isDrawableNode(o))
-                    this.updateDragNode(o, dPt);
-        }
-        else
-            this.updateDragNode(dragNode, dPt);
-        this.redraw();
-    }
-
-    private updateDragNode(n: DrawableNode, dPt: point): void {
-        n.position.x += dPt[0];
-        n.position.y += dPt[1];
-        for (let e of (this.nodeEdges.get(n) as Set<Drawables.DrawableEdge>)) {
-            this.setEdgePoints(e);
-            this.updateDrawable(e);
-        }
-    }
-
-=======
->>>>>>> 5bda67e1
     /**
      * onMouseUp  
      *   Handles the mouseup event.
@@ -1041,8 +874,8 @@
         if (this.graph) {
             let n = this.graph.createNode();
             if (pt) {
-                n.x = pt[0];
-                n.y = pt[1];
+                n.position.x = pt[0];
+                n.position.y = pt[1];
             }
             this.nodeEdges.set(n, new Set<Drawables.DrawableEdge>());
             this.setNodeDimensions(n);
@@ -1169,8 +1002,8 @@
      *   Updates a single node being dragged.
      */
     private updateDragNode(n: DrawableNode, dPt: point): void {
-        n.x += dPt[0];
-        n.y += dPt[1];
+        n.position.x += dPt[0];
+        n.position.y += dPt[1];
         for (let e of (this.nodeEdges.get(n) as Set<Drawables.DrawableEdge>)) {
             this.setEdgePoints(e);
             this.updateDrawable(e);
