// File: graph-editor.component.ts
// Created by: CJ Dimaano
// Date created: October 10, 2016


// Imports /////////////////////////////////////////////////////////////////////


import {
    AfterViewInit,
    Component,
    ElementRef,
    Input,
    ViewChild
} from "@angular/core";

import {
    GraphEditorCanvas,
    makeRect,
    point
} from "./graph-editor-canvas";
import { DrawableEventArgs, DrawableGraph, EdgeValidator } from "./drawable-graph";
import { DrawableElement } from "./drawable-element";
import { DrawableEdge } from "./drawable-edge";
import { DrawableNode, HiddenNode } from "./drawable-node";
import { PropertyChangedEventArgs } from "./events";
import * as DEFAULT from "./defaults";
import * as MathEx from "./math";


// Re-exports //////////////////////////////////////////////////////////////////


<<<<<<< HEAD
export { DrawableGraph, EdgeValidator, DrawableEdgeEventArgs, DrawableNodeEventArgs } from "./drawable-graph";
export { DrawableEdge } from "./drawable-edge";
export { DrawableNode } from "./drawable-node";
export { DrawableElement } from "./drawable-element";
=======
export {
    DrawableGraph,
    EdgeValidator,
    DrawableEdgeEventListener,
    DrawableEdgeEventArgs,
    DrawableNodeEventListener,
    DrawableNodeEventArgs
} from "./drawable-graph";
export { DrawableElement, DrawableStates } from "./drawable-element";
export { DrawableEdge } from "./drawable-edge";
export { DrawableNode } from "./drawable-node";
export { LineStyles, Shapes } from "./graph-editor-canvas";
>>>>>>> 31243643


// Type aliases ////////////////////////////////////////////////////////////////


type num = number;
type pt = point;
type callback = () => void;


// Graph Editor Angular Component //////////////////////////////////////////////


@Component({
    selector: "sinap-graph-editor",
    templateUrl: "./graph-editor.component.html",
    styleUrls: [
        "./graph-editor.component.css"
    ]
})
/**
 * GraphEditorComponent  
 *   Angular2 component that provides a canvas for drawing nodes and edges.
 */
export class GraphEditorComponent implements AfterViewInit {


    // Constructor /////////////////////////////////////////////////////////////


    constructor(private el: ElementRef) { }


    // Private Fields //////////////////////////////////////////////////////////


    /**
     * canvasElementRef  
     *   Reference to the canvas child element.
     */
    @ViewChild("sinapGraphEditorCanvas")
    private canvasElementRef: ElementRef;

    /**
     * canvas  
     *   The graph editor canvas.
     */
    private canvas: GraphEditorCanvas;

    /**
     * graph  
     *   The graph object.
     */
    private graph: DrawableGraph;

    /**
     * oldGraph  
     *   The previous graph for unhooking events.
     */
    private oldGraph: DrawableGraph | null;

    /**
     * panPt  
     *   The previous pt from panning the canvas.
     */
    private panPt: pt | null
    = null;

    /**
     * downEvt  
     *   The previous down event payload.
     */
    private downEvt: MouseEvent | null
    = null;

    /**
     * stickyTimeout  
     *   Timer reference for the sticky delay.
     */
    private stickyTimeout: NodeJS.Timer | num | null
    = null;

    /**
     * dragObect  
     *   The node being dragged by the cursor.
     */
    private dragObject: DrawableNode | null
    = null;

    /**
     * hoverObject  
     *   The graph component over which the cursor is hovering.
     */
    private hoverObject: DrawableElement | null
    = null;

    /**
     * moveEdge  
     *   The edge to be replaced once the new edge has been created.
     */
    private moveEdge: DrawableEdge | null
    = null;

    /**
     * drawList  
     *   Maintains the draw order of drawable elements.
     */
    private drawList: DrawableElement[]
    = [];

    private redrawDelegate: () => void
    = () => { };


    // Public Fields ///////////////////////////////////////////////////////////


    /**
     * setGraph  
     *   Input property for the graph context.
     */
    @Input("graph")
    set setGraph(value: DrawableGraph | null) {
        if (this.oldGraph)
            this.unregisterGraph(this.oldGraph);

        if (value) {
            this.oldGraph = this.graph;
            this.suspendRedraw();
            this.registerGraph(value);
            this.addEventListeners(this.el.nativeElement);
            this.resumeRedraw();
        }
        else {
            this.oldGraph = null;
            this.removeEventListeners(this.el.nativeElement);
            this.suspendRedraw();
            this.panPt = null;
            this.downEvt = null;
            this.stickyTimeout = null;
            this.dragObject = null;
            this.hoverObject = null;
            this.moveEdge = null;
            this.drawList = [];
            if (this.canvas)
                this.canvas.clear();
        }
        this.redraw();
    }

    suspendRedraw() {
        this.redrawDelegate = () => { };
    }

    resumeRedraw() {
        if (this.canvas) {
            this.redrawDelegate = () => {
                this.canvas.clear("#fff");
                this.canvas.drawGrid();
                for (const d of this.graph.selectedItems)
                    d.drawSelectionShadow();
                for (const d of this.drawList)
                    d.draw();
            };
            this.redrawDelegate();
        }
    }

    private registerGraph(g: DrawableGraph) {
        this.graph = g;
        this.scale = g.scale;
        this.origin = g.origin;
        g.addCreatedEdgeListener(this.onCreatedEdge);
        g.addCreatedNodeListener(this.onCreatedNode);
        g.addDeletedEdgeListener(this.onDeletedEdge);
        g.addDeletedNodeListener(this.onDeletedNode);
        g.addPropertyChangedListener(this.onDrawablePropertyChanged);
        this.drawList = [];
        for (const d of [...g.edges, ...g.nodes])
            this.registerDrawable(d);
    }

    private unregisterGraph(g: DrawableGraph) {
        g.removeCreatedEdgeListener(this.onCreatedEdge);
        g.removeCreatedNodeListener(this.onCreatedNode);
        g.removeDeletedEdgeListener(this.onDeletedEdge);
        g.removeDeletedNodeListener(this.onDeletedNode);
        g.removePropertyChangedListener(this.onDrawablePropertyChanged);
        for (const d of [...g.edges, ...g.nodes])
            this.unregisterDrawable(d);
    }

    private registerDrawable(d: DrawableElement) {
        if (this.drawList.findIndex(v => v === d) < 0)
            this.drawList.push(d);
        if (d instanceof DrawableEdge) {
            this.drawList = this.drawList.filter(v => {
                return v !== d.sourceNode && v !== d.destinationNode;
            });
            this.drawList.push(d.destinationNode, d.sourceNode);
        }
        d.update(this.canvas);
        d.addPropertyChangedEventListener(this.onDrawablePropertyChanged);
        this.redraw();
    }

    private unregisterDrawable(d: DrawableElement) {
        this.drawList = this.drawList.filter(v => v !== d);
        d.removePropertyChangedEventListener(this.onDrawablePropertyChanged);
        this.redraw();
    }

    private onCreatedEdge = (evt: DrawableEventArgs<DrawableEdge>) => {
        this.registerDrawable(evt.drawable);
    }

    private onCreatedNode = (evt: DrawableEventArgs<DrawableNode>) => {
        this.registerDrawable(evt.drawable);
    }

    private onDeletedEdge = (evt: DrawableEventArgs<DrawableEdge>) => {
        evt.drawable.update(this.canvas);
        this.unregisterDrawable(evt.drawable);

    }

    private onDeletedNode = (evt: DrawableEventArgs<DrawableNode>) => {
        this.unregisterDrawable(evt.drawable);
    }

    private onDrawablePropertyChanged = (evt: PropertyChangedEventArgs<any>) => {
        if (evt.source instanceof DrawableElement) {
            evt.source.update(this.canvas);
            this.redraw();
        }
        else if (evt.source instanceof DrawableGraph) {
            switch (evt.key) {
                case "origin":
                    this.origin = evt.source[evt.key];
                    break;
                case "scale":
                    this.scale = evt.source[evt.key];
                    break;
            }
        }
    }

    /**
     * dragNode  
     *   Sets the node being dragged by the cursor.
     * 
     * Note:
     * The intent of this function is to be able to set the drag node from the
     * components panel.
     */
    // @Input()
    // dragNode(value: DrawableNode) {
    //     let n = new DrawableNode(value, this.canvas);
    //     this.drawList.push(n);
    //     this.hoverObject = n;
    //     this.updateDragObject();
    // }

    /**
     * scale  
     *   Sets the scaling factor of the canvas.
     */
    set scale(value: num) {
        if (this.canvas)
            this.canvas.scale = value;
    }

    /**
     * origin  
     *   Sets the origin pt of the canvas.
     */
    set origin(value: pt) {
        if (this.canvas)
            this.canvas.origin = value;
    }


    // Public Methods //////////////////////////////////////////////////////////


    /**
     * ngAfterViewInit  
     *   Gets the canvas rendering context and resizes the canvas element.
     */
    ngAfterViewInit() {
        this.canvas = new GraphEditorCanvas(
            this.canvasElementRef.nativeElement.getContext("2d")
        );
        this.resize();
    }

    /**
     * resize  
     *   Resizes the canvas.
     */
    resize(): void {
        let el = this.canvasElementRef.nativeElement;
        let pel = (el.parentNode as HTMLElement);
        let h = pel.offsetHeight;
        let w = pel.offsetWidth;
        if (this.canvas.size.h != h || this.canvas.size.w != w) {
            this.canvas.size = { h: h, w: w };
            this.redraw();
        }
    }

    /**
     * redraw  
     *   Redraws the graph.
     */
    get redraw() {
        return this.redrawDelegate;
    }


    // Delegates ///////////////////////////////////////////////////////////////


    /**
     * onKeyDown  
     *   Handles the delete key.
     * 
     * TODO:
     * - Remove this from the editor.
     */
    private onKeyDown = (e: KeyboardEvent): void => {
        // Delete keyCode is 46; backspace is 8.
        if (e.keyCode == 46 || e.keyCode == 8) {
            this.suspendRedraw();
            this.graph.deleteSelected();
            this.resumeRedraw();
        }
    }

    /**
     * onMouseDown  
     *   Handles the mousedown event.
     */
    private onMouseDown = (e: MouseEvent): void => {

        switch (e.buttons) {
            // Handle the left mouse button event.
            case 1:
                // Swap up and down events.
                this.el.nativeElement.removeEventListener(
                    "mousedown",
                    this.onMouseDown
                );
                this.el.nativeElement.addEventListener(
                    "mouseup",
                    this.onMouseUp
                );

                // Save the event payload.
                this.downEvt = e;

                // Set a timer for creating a node if nothing is being hovered.
                if (!this.hoverObject) {
                    this.stickyTimeout = (this.stickyTimeout ?
                        this.stickyTimeout :
                        setTimeout(this.onStickey, DEFAULT.STICKY_DELAY));
                }

                else
                    this.updateDragObject();

                break;

            // Handle the right mouse button event.
            case 2:
                // Capture the down pt.
                this.panPt = e;
                break;
        }
    }

    /**
     * onMouseMove  
     *   Handles the mousemove event.
     */
    private onMouseMove = (e: MouseEvent): void => {
        let ePt = this.canvas.getPt(e);

        // Capture the down event if the drag object has been set.
        if (this.dragObject && e.buttons == 1 && !this.downEvt)
            this.downEvt = e;

        // Make sure the down event was previously captured.
        if (this.downEvt) {

            // Get the change in x and y locations of the cursor.
            let downPt = this.canvas.getPt(this.downEvt);
            let dPt = { x: downPt.x - ePt.x, y: downPt.y - ePt.y };

            // Update the canvas if waiting is not set.
            if (!this.stickyTimeout) {

                // Update the selection box if selecting.
                if (!this.dragObject)
                    this.updateSelectionBox(downPt, ePt);

                // Update node position.
                else {
                    if (this.dragObject.isHidden &&
                        this.checkValidEdgeDrop(
                            this.dragObject.edges.values().next().value,
                            ePt
                        )) {
                        ePt = (this.hoverObject as DrawableNode).anchorPoint;
                    }
                    this.updateDragNodes(
                        this.dragObject,
                        {
                            x: ePt.x - this.dragObject.position.x,
                            y: ePt.y - this.dragObject.position.y
                        }
                    );
                }
            }

            // Reset waiting if waiting is still active and the mouse has moved
            // too far.
            else if (MathEx.dot(dPt, dPt) > DEFAULT.NUDGE * DEFAULT.NUDGE) {
                clearTimeout(this.stickyTimeout as NodeJS.Timer);
                this.stickyTimeout = null;
                this.graph.clearSelection();
            }
        }

        // Panning.
        else if (e.buttons == 2) {
            this.pan(e);
            this.panPt = e;
        }

        // Hover.
        else if (e.buttons == 0) {
            this.updateHoverObject(this.hitPtTest(ePt));
        }
    }

    /**
     * onMouseUp  
     *   Handles the mouseup event.
     */
    private onMouseUp = (e: MouseEvent): void => {

        // Make sure a down event was previously captured.
        if (this.downEvt) {

            // Swap up and down events.
            this.el.nativeElement.removeEventListener(
                "mouseup",
                this.onMouseUp
            );
            this.el.nativeElement.addEventListener(
                "mousedown",
                this.onMouseDown
            );

            // Get the canvas coordinates of the event.
            let ePt = this.canvas.getPt(e);

            // Set the selected graph component if waiting.
            if (this.stickyTimeout) {
                this.graph.clearSelection();
                let hit = this.hitPtTest(ePt);
                if (hit)
                    this.graph.selectItems(hit.d);
            }

            // Drop the edge if one is being dragged.
            else if (this.dragObject && this.dragObject.isHidden) {
                this.dropEdge(this.graph, ePt);
            }

            // Drop the node if one is being dragged.
            else if (this.dragObject) {
                this.dropNodes(this.dragObject, ePt);
            }

            // Reset input states.
            this.resetState();

            // Redraw the canvas.
            this.redraw();
        }

        // Panning.
        else if (e.buttons == 2) {
            this.pan(e);
            this.panPt = null;
        }
    }

    /**
     * onWheel  
     *   Handles the mouse wheel event for devices that do not register touch
     *   events for zooming.
     */
    private onWheel = (e: WheelEvent) => {
        // Apply zoom.
        if (e.deltaY > 0)
            this.zoom(e, 1 / 1.1);
        else if (e.deltaY < 0)
            this.zoom(e, 1.1);
    }

    /**
     * onStickey  
     *   Delayed mousedown event for creating nodes.
     */
    private onStickey = (): void => {
        // Create a new node and reset sticky.
        if (this.downEvt) {
            this.suspendRedraw();
            let downPt = this.canvas.getPt(this.downEvt);
            clearTimeout(this.stickyTimeout as NodeJS.Timer);
            this.stickyTimeout = null;

            // Create a new node and set it as the drag object.
            this.dragObject = this.graph.createNode();
            if (this.dragObject) {
                this.graph.clearSelection();
                this.dragObject.position = downPt;
                this.dragObject.isDragging = true;
            }
            this.resumeRedraw();
        }
    }


    // Add and Remove Methods //////////////////////////////////////////////////


    /**
     * addEventListeners  
     *   Adds input event listeners.
     */
    private addEventListeners(el: any) {
        el.addEventListener("mousedown", this.onMouseDown);
        el.addEventListener("mousemove", this.onMouseMove);
        el.addEventListener("wheel", this.onWheel);
        // TODO:
        // Use touch events to handle gesture pan and zoom.
        // https://developer.mozilla.org/en-US/docs/Web/API/Touch_events
        el.addEventListener("touchstart", (e: TouchEvent) => console.log(e));
        el.addEventListener("touchend", (e: TouchEvent) => console.log(e));
        el.addEventListener("keydown", this.onKeyDown);
    }

    /**
     * removeEventListeners  
     *   Removes event listeners.
     */
    private removeEventListeners(el: any) {
        el.removeEventListener("mousedown", this.onMouseDown);
        el.removeEventListener("mouseup", this.onMouseUp);
        el.removeEventListener("mousemove", this.onMouseMove);
        el.removeEventListener("wheel", this.onWheel);
        el.removeEventListener("keydown", this.onKeyDown);
    }


    // Update Methods //////////////////////////////////////////////////////////


    /**
     * updateSelectionBox  
     *   Updates the selection box.
     */
    private updateSelectionBox(downPt: pt, ePt: pt): void {
        let rect = makeRect(downPt, ePt);

        // Update the selected components.
        let deselect = [];
        let select = []
        for (const i of [...this.graph.edges, ...this.graph.nodes]) {
            if (i.hitRect(rect))
                select.push(i);
            else
                deselect.push(i);
        }
        this.graph.selectItems(...select);
        this.graph.deselectItems(...deselect);

        // Update the canvas.
        this.redraw();
        // TODO:
        // Only draw selection box if resumeRedraw
        this.canvas.drawSelectionBox(rect);
    }

    /**
     * updateSelected  
     *   Updates the selected graph element.
     */
    private updateSelected(dragObject: DrawableEdge | DrawableNode) {
        // Reset the selected item.
        if (this.graph.selectedItemCount < 2) {
            this.graph.clearSelection();
            this.graph.selectItems(dragObject);
        }
    }

    private updateDragObject() {
        let prev = this.dragObject;
        if (this.hoverObject instanceof DrawableNode) {
            // Create a new edge if an anchor pt is being displayed on the node.
            if (this.hoverObject.isAnchorVisible) {
                this.createDragEdge(this.hoverObject, true);
            }

            // Set the drag object to the node if no anchor pt is being displayed.
            else {
                this.dragObject = this.hoverObject;
                this.updateHoverObject(null);
                this.dragObject.isDragging = true;
            }
            this.redraw();
        }
        else if (this.hoverObject instanceof DrawableEdge) {
            let spt = this.hoverObject.sourcePoint;
            let apt = this.hoverObject.sourceNode.anchorPoint;
            let isSrc = spt.x !== apt.x || spt.y !== apt.y;
            this.createDragEdge(
                (isSrc ? this.hoverObject.sourceNode : this.hoverObject.destinationNode),
                isSrc,
                this.hoverObject
            );
            this.hoverObject.isDragging = true;
            this.moveEdge = this.hoverObject;
            this.updateHoverObject(null);
            this.redraw();
        }
        else if (this.dragObject) {
            this.dragObject.isDragging = false;
            this.dragObject = null;
            this.updateHoverObject(null);
            this.redraw();
        }
    }

    /**
     * updateHoverObject  
     *   Updates the hovered object and hover anchor.
     */
    private updateHoverObject(value: { d: DrawableElement, pt: point } | null): void {

        let prev = this.hoverObject;
        if (prev) {
            prev.isHovered = false;
            if (prev instanceof DrawableNode) {
                prev.clearAnchor();
                prev.updateDraw(this.canvas);
            }
            else if (prev instanceof DrawableEdge) {
                prev.sourceNode.clearAnchor();
                prev.destinationNode.clearAnchor();
                prev.sourceNode.updateDraw(this.canvas);
                prev.destinationNode.updateDraw(this.canvas);
            }
        }

        if (value) {
            this.hoverObject = value.d;
            value.d.isHovered = true;
            if (value.d instanceof DrawableEdge) {
                let spt = value.d.sourcePoint;
                let apt = value.pt;
                if (spt.x === apt.x && spt.y === apt.y) {
                    value.d.destinationNode.clearAnchor();
                    value.d.sourceNode.anchorPoint = apt;
                }
                else {
                    value.d.sourceNode.clearAnchor();
                    value.d.destinationNode.anchorPoint = apt;
                }
                value.d.sourceNode.updateDraw(this.canvas);
                value.d.destinationNode.updateDraw(this.canvas);
            }
            else if (value.d instanceof DrawableNode) {
                if (this.graph.isValidEdge(value.d))
                    value.d.anchorPoint = value.pt;
                else
                    value.d.clearAnchor();
                value.d.updateDraw(this.canvas);
                value.d.updateDraw(this.canvas);
            }
        }
        else
            this.hoverObject = null;

        this.redraw();

    }

    /**
     * updateDragNodes  
     *   Updates the collection of nodes being dragged.
     */
    private updateDragNodes(dragNode: DrawableNode, dPt: pt) {
        if (dragNode.isSelected && this.graph.selectedItemCount > 0) {
            for (let d of this.graph.selectedItems)
                if (d instanceof DrawableNode)
                    this.updateDragNode(d, dPt);
        }
        else
            this.updateDragNode(dragNode, dPt);
        this.redraw();
    }

    /**
     * updateDragNode  
     *   Updates a single node being dragged.
     */
    private updateDragNode(n: DrawableNode, dPt: pt): void {
        n.position = { x: n.position.x + dPt.x, y: n.position.y + dPt.y };
        for (let e of n.edges)
            e.update(this.canvas);
    }


    // Other Methods ///////////////////////////////////////////////////////////


    private pan(p: pt) {
        let prev = this.panPt;
        let curr: pt = p;
        if (prev) {
            let dp = { x: curr.x - prev.x, y: curr.y - prev.y };
            this.canvas.origin.x += dp.x / this.canvas.scale;
            this.canvas.origin.y += dp.y / this.canvas.scale;
        }
        this.redraw();
    }

    private zoom(p: pt, s: number) {
        // Get the canvas coordinates before zoom.
        let pt1 = this.canvas.getPt(p);
        // Apply zoom.
        this.scale = this.canvas.scale * s;
        // Get the canvas coordinates after zoom.
        let pt2 = this.canvas.getPt(p);
        // Get the delta between pre- and post-zoom canvas pts.
        let dpt = {
            x: pt2.x - pt1.x,
            y: pt2.y - pt1.y
        };
        // Move the canvas origin by the delta.
        this.origin = {
            x: this.canvas.origin.x + dpt.x,
            y: this.canvas.origin.y + dpt.y
        };
        this.redraw();
    }

    private createDragEdge(
        n: DrawableNode,
        isSrc: boolean,
        like?: DrawableEdge
    ) {
        let h = new HiddenNode(this.graph);
        h.position = this.canvas.getPt(this.downEvt as point);
        let src = (isSrc ? n : h);
        let dst = (isSrc ? h : n);
        let d = new DrawableEdge(this.graph, src, dst, like);
        d.isDragging = true;
        this.dragObject = h;
        this.drawList.push(d);
    }

    /**
     * hitPtTest  
     *   Gets the first graph component that is hit by a pt.
     */
    private hitPtTest(pt: pt): { d: DrawableElement, pt: pt } | null {
        let hit = null;
        for (const n of this.drawList.filter(v => v instanceof DrawableNode)) {
            hit = n.hitPoint(pt);
            if (hit)
                return { d: n, pt: hit };
        }
        for (const e of this.drawList.filter(v => v instanceof DrawableEdge)) {
            hit = e.hitPoint(pt);
            if (hit)
                return { d: e, pt: hit };
        }
        return hit;
    }

    /**
     * resetState  
     *   Resets input states.
     */
    private resetState() {
        if (this.stickyTimeout) {
            clearTimeout(this.stickyTimeout as NodeJS.Timer);
            this.stickyTimeout = null;
        }
        this.downEvt = null;
        this.moveEdge = null;
        this.updateHoverObject(null);
        this.updateDragObject();
    }

    private checkValidEdgeDrop(e: DrawableEdge, pt: point): boolean {
        let hit: { d: DrawableNode, pt: point } | null = null;
        let src = e.sourceNode;
        let dst = e.destinationNode;
        let like = (this.moveEdge ?
            this.moveEdge :
            undefined);
        for (let n of this.drawList.filter(v => v instanceof DrawableNode) as DrawableNode[]) {
            let d = n;
            if (n.hitPoint(pt) && this.graph.isValidEdge(
                (src === this.dragObject ? d : src),
                (dst === this.dragObject ? d : dst),
                like
            )) {
                let posn = d.position;
                src = (src.isHidden ? n : src);
                dst = (dst.isHidden ? n : dst);
                let spt = (src === dst ?
                    { x: src.position.x, y: src.position.y - 1 } :
                    src.position);
                src.position;
                let dpt = dst.position;
                let u = { x: 0, y: 0 };
                if (dst === n)
                    u = { x: spt.x - dpt.x, y: spt.y - dpt.y };
                else
                    u = { x: dpt.x - spt.x, y: dpt.y - spt.y };
                let m = MathEx.mag(u);
                u.x /= m;
                u.y /= m;
                let shift = n.getBoundaryPt(u);
                shift.x += posn.x;
                shift.y += posn.y;
                hit = { d: n, pt: shift };
                break;
            }
        }
        this.updateHoverObject(hit);
        return hit !== null;
    }

    /**
     * dropEdge  
     *   Drops the dragged edge when the mouse is released.
     */
    private dropEdge(
        graph: DrawableGraph,
        pt: pt
    ): void {
        let e = this.drawList.pop() as DrawableEdge;
        // Move or create the edge if it was dropped on a node.
        let like = (this.moveEdge ? this.moveEdge : undefined);
        this.moveEdge = null;
        if (this.hoverObject instanceof DrawableNode) {
            this.suspendRedraw();
            let srcNode = (e.sourceNode.isHidden ? this.hoverObject : e.sourceNode);
            let dstNode = (e.destinationNode.isHidden ? this.hoverObject : e.destinationNode);
            let edge = this.graph.createEdge(srcNode, dstNode, like);
            if (edge)
                this.updateSelected(edge);
            this.resumeRedraw();
        }
        else if (like) {
            like.isDragging = false;
            this.updateSelected(like);
        }
    }

    /**
     * dropNodes  
     *   Drops the collection of nodes or single node that is being dragged
     *   when the mouse is released.
     */
    private dropNodes(dragNode: DrawableNode, pt: pt): void {
        let posn = dragNode.position;
        this.updateDragNodes(
            dragNode,
            { x: pt.x - posn.x, y: pt.y - posn.y }
        );
        //
        // TODO:
        // Pevent nodes from being dropped on top of eachother.
        //
        this.updateSelected(dragNode);
    }

}<|MERGE_RESOLUTION|>--- conflicted
+++ resolved
@@ -31,12 +31,6 @@
 // Re-exports //////////////////////////////////////////////////////////////////
 
 
-<<<<<<< HEAD
-export { DrawableGraph, EdgeValidator, DrawableEdgeEventArgs, DrawableNodeEventArgs } from "./drawable-graph";
-export { DrawableEdge } from "./drawable-edge";
-export { DrawableNode } from "./drawable-node";
-export { DrawableElement } from "./drawable-element";
-=======
 export {
     DrawableGraph,
     EdgeValidator,
@@ -49,7 +43,7 @@
 export { DrawableEdge } from "./drawable-edge";
 export { DrawableNode } from "./drawable-node";
 export { LineStyles, Shapes } from "./graph-editor-canvas";
->>>>>>> 31243643
+export { PropertyChangedEventArgs } from "./events";
 
 
 // Type aliases ////////////////////////////////////////////////////////////////
