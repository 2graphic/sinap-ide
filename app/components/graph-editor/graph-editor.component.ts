// File: graph-editor.component.ts
// Created by: CJ Dimaano
// Date created: October 10, 2016


// Imports /////////////////////////////////////////////////////////////////////


import {
    AfterViewInit,
    Component,
    ElementRef,
    Input,
    ViewChild
} from "@angular/core";

import {
    IMAGES,
    GraphEditorCanvas,
    makeRect,
    point
} from "./graph-editor-canvas";
import {
    DrawableEventArgs,
    DrawableGraph,
    EdgeValidator
} from "./drawable-graph";
import { DrawableElement } from "./drawable-element";
import { DrawableEdge } from "./drawable-edge";
import { DrawableNode, HiddenNode } from "./drawable-node";
import { PropertyChangedEventArgs } from "./events";
import * as DEFAULT from "./defaults";
import * as MathEx from "./math";


// Re-exports //////////////////////////////////////////////////////////////////


export {
    DrawableGraph,
    EdgeValidator,
    DrawableEdgeEventListener,
    DrawableEdgeEventArgs,
    DrawableNodeEventListener,
    DrawableNodeEventArgs,
    CreatedOrDeletedEventArgs,
    CreatedOrDeletedEvent
} from "./drawable-graph";
export { Drawable } from "./drawable";
export { DrawableElement } from "./drawable-element";
export { DrawableEdge } from "./drawable-edge";
export { DrawableNode } from "./drawable-node";
export { LineStyles, Shapes } from "./graph-editor-canvas";
export { PropertyChangedEventArgs } from "./events";


// Type aliases ////////////////////////////////////////////////////////////////


type num = number;
type pt = point;
type callback = () => void;


// Graph Editor Angular Component //////////////////////////////////////////////


@Component({
    selector: "sinap-graph-editor",
    templateUrl: "./graph-editor.component.html",
    styleUrls: [
        "./graph-editor.component.css"
    ]
})
/**
 * GraphEditorComponent
 *   Angular2 component that provides a canvas for drawing nodes and edges.
 */
export class GraphEditorComponent implements AfterViewInit {
    constructor(private el: ElementRef) { }


    // Private Fields //////////////////////////////////////////////////////////


    @ViewChild("hiddenInput")
    private hiddenInputElementRef: ElementRef;

    /**
     * canvasElementRef
     *   Reference to the canvas child element.
     */
    @ViewChild("sinapGraphEditorCanvas")
    private canvasElementRef: ElementRef;

    /**
     * canvas
     *   The graph editor canvas.
     */
    private canvas: GraphEditorCanvas;

    /**
     * graph
     *   The graph object.
     */
    private graph: DrawableGraph;

    /**
     * oldGraph
     *   The previous graph for unhooking events.
     */
    private oldGraph: DrawableGraph | null;

    /**
     * panPt
     *   The previous pt from panning the canvas.
     */
    private panPt: pt | null
    = null;

    /**
     * downEvt
     *   The previous down event payload.
     */
    private downEvt: MouseEvent | null
    = null;

    /**
     * stickyTimeout
     *   Timer reference for the sticky delay.
     */
    private stickyTimeout: NodeJS.Timer | num | null
    = null;

    /**
     * dragObect
     *   The node being dragged by the cursor.
     */
    private dragObject: DrawableNode | null
    = null;

    /**
     * hoverObject
     *   The graph component over which the cursor is hovering.
     */
    private hoverObject: DrawableElement | null
    = null;

    /**
     * moveEdge
     *   The edge to be replaced once the new edge has been created.
     */
    private moveEdge: DrawableEdge | null
    = null;

    /**
     * drawList
     *   Maintains the draw order of drawable elements.
     */
    private drawList: DrawableElement[]
    = [];

    /**
     * redrawDelegate
     *   For suspending and resuming draw calls.
     */
    private redrawDelegate: callback
    = NOOP;

    private deleteSelectedDelegate: callback
    = NOOP;

    private selectAllDelegate: callback
    = NOOP;


    // Public Fields ///////////////////////////////////////////////////////////


    /**
     * setGraph
     *   Input property for the graph.
     */
    @Input("graph")
    set setGraph(value: DrawableGraph | null) {
        if (this.oldGraph)
            this.unregisterGraph(this.oldGraph);

        if (value) {
            this.oldGraph = this.graph;
            this.suspendRedraw();
            this.registerGraph(value);
            this.registerEventListeners();
            this.resumeRedraw();
        }
        else {
            this.oldGraph = null;
            this.unregisterEventListeners();
            this.suspendRedraw();
            this.panPt = null;
            this.downEvt = null;
            this.stickyTimeout = null;
            this.dragObject = null;
            this.hoverObject = null;
            this.moveEdge = null;
            this.drawList = [];
            if (this.canvas)
                this.canvas.clear();
        }
        this.redraw();
    }

    /**
     * suspendRedraw
     *   Suspends updates to the canvas.
     */
    suspendRedraw() {
        this.redrawDelegate = NOOP;
    }

    /**
     * resumeRedraw
     *   Resumes updates to the canvas and forces a redraw.
     */
    resumeRedraw() {
        if (this.canvas) {
            this.redrawDelegate = () => {
                this.canvas.clear();
                for (const d of this.graph.selectedItems)
                    d.drawSelectionShadow();
                this.canvas.globalCompositeOperation = "source-in";
                this.canvas.clear(DEFAULT.SELECTION_COLOR);
                this.canvas.globalCompositeOperation = "source-over";
                for (const d of this.drawList)
                    d.draw();
                this.canvas.globalCompositeOperation = "destination-over";
                this.canvas.drawGrid();
                this.canvas.clear("#fff");
                this.canvas.globalCompositeOperation = "source-over";
            };
            this.redrawDelegate();
        }
    }

    /**
     * dragNode
     *   Sets the node being dragged by the cursor.
     *
     * Note:
     * The intent of this function is to be able to set the drag node from the
     * components panel.
     *
     * TODO:
     * Maybe we can use the standard drop event for this instead.
     */
    // @Input()
    // dragNode(value: DrawableNode) {
    //     const n = new DrawableNode(value, this.canvas);
    //     this.drawList.push(n);
    //     this.hoverObject = n;
    //     this.updateDragObject();
    // }

    /**
     * scale
     *   Sets the scaling factor of the canvas.
     */
    set scale(value: num) {
        if (this.canvas)
            this.canvas.scale = value;
    }

    /**
     * origin
     *   Sets the origin pt of the canvas.
     */
    set origin(value: pt) {
        if (this.canvas)
            this.canvas.origin = value;
    }


    // Public Methods //////////////////////////////////////////////////////////


    /**
     * ngAfterViewInit
     *   Gets the canvas rendering context and resizes the canvas element.
     */
    ngAfterViewInit() {
        this.canvas = new GraphEditorCanvas(
            this.canvasElementRef.nativeElement.getContext("2d")
        );
        this.resize();
    }

    /**
     * resize
     *   Resizes the canvas.
     */
    resize(): void {
        const el = this.canvasElementRef.nativeElement;
        const pel = (el.parentNode as HTMLElement);
        const h = pel.offsetHeight;
        const w = pel.offsetWidth;
        if (this.canvas.size.h !== h || this.canvas.size.w !== w) {
            this.canvas.size = { h: h, w: w };
            this.redraw();
        }
    }

    get deleteSelected() {
        return this.deleteSelectedDelegate;
    }

    get selectAll() {
        return this.selectAllDelegate;
    }

    /**
     * redraw
     *   Redraws the graph.
     */
    get redraw() {
        return this.redrawDelegate;
    }


    // Event handlers //////////////////////////////////////////////////////////


    private onCopy
    = (e: ClipboardEvent) => {
        const dt = e.clipboardData;
        dt.clearData();
        dt.dropEffect = "copy";
        dt.effectAllowed = "copy";

        // TODO:
        // - Serialize selection into dt.
        // dt.setData("application/sinapObjects", )
        console.log("copy");

        e.preventDefault();
    }

    private onCut
    = (e: ClipboardEvent) => {
        const dt = e.clipboardData;
        dt.clearData();
        dt.dropEffect = "move";
        dt.effectAllowed = "move";

        // TODO:
        // - Serialize selection into dt.
        // - Delete selection.
        // dt.setData("application/sinapObjects", )
        console.log("cut");

        e.preventDefault();
    }

    private onPaste
    = (e: ClipboardEvent) => {
        const dt = e.clipboardData;
        if (dt.effectAllowed === "copy" || dt.effectAllowed === "move") {
            // TODO:
            // - Deserialize selection from dt.
            // dt.getData("application/sinapObjects")
            console.log("paste");

            if (dt.effectAllowed === "move")
                dt.clearData();
            e.preventDefault();
        }
    }

    /**
     * onMouseDown
     *   Handles the mousedown event.
     */
    private onMouseDown
    = (e: MouseEvent): void => {
        this.focusHiddenArea();
        switch (e.buttons) {

            // Handle the left mouse button event.
            case 1: {

                // Swap up and down events.
                this.el.nativeElement.removeEventListener(
                    "mousedown",
                    this.onMouseDown
                );
                this.el.nativeElement.addEventListener(
                    "mouseup",
                    this.onMouseUp
                );

                // Save the event payload.
                this.downEvt = e;

                // Set a timer for creating a node if nothing is being hovered.
                if (!this.hoverObject) {
                    this.stickyTimeout = (this.stickyTimeout ?
                        this.stickyTimeout :
                        setTimeout(this.onStickey, DEFAULT.STICKY_DELAY));
                }

                // Update the drag object if something is being hovered.
                else
                    this.updateDragObject();

            } break;

            // Handle the right mouse button event.
            case 2: {
                // Capture the down pt.
                this.panPt = e;
            } break;
        }
    }

    /**
     * onMouseMove
     *   Handles the mousemove event.
     */
    private onMouseMove
    = (e: MouseEvent): void => {
        let ePt = this.canvas.getPt(e);

        // Capture the down event if the drag object has been set.
        if (this.dragObject && e.buttons === 1 && !this.downEvt)
            this.downEvt = e;

        // Make sure the down event was previously captured.
        if (this.downEvt) {
            this.focusHiddenArea();
            this.el.nativeElement.style.cursor = "default";

            // Get the change in x and y locations of the cursor.
            const downPt = this.canvas.getPt(this.downEvt);
            const dPt = { x: downPt.x - ePt.x, y: downPt.y - ePt.y };

            // Update the canvas if waiting is not set.
            if (!this.stickyTimeout) {

                // Update the selection box if selecting.
                if (!this.dragObject)
                    this.updateSelectionBox(downPt, ePt);

                // Update node position.
                else {
                    if (this.dragObject.isHidden &&
                        this.checkValidEdgeDrop(
                            this.dragObject.edges.values().next().value,
                            ePt
                        )) {
                        ePt = (this.hoverObject as DrawableNode).anchorPoint;
                    }
                    this.updateDragNodes(
                        this.dragObject,
                        {
                            x: ePt.x - this.dragObject.position.x,
                            y: ePt.y - this.dragObject.position.y
                        }
                    );
                }
            }

            // Reset waiting if waiting is still active and the mouse has moved
            // too far.
            else if (MathEx.dot(dPt, dPt) > DEFAULT.NUDGE * DEFAULT.NUDGE) {
                clearTimeout(this.stickyTimeout as NodeJS.Timer);
                this.stickyTimeout = null;
                this.graph.clearSelection();
            }
        }

        // Panning.
        else if (e.buttons === 2) {
            this.pan(e);
            this.panPt = e;
        }

        // Hover.
        else if (e.buttons === 0) {
            this.updateHoverObject(this.hitPtTest(ePt));
        }
    }

    /**
     * onMouseUp
     *   Handles the mouseup event.
     */
    private onMouseUp
    = (e: MouseEvent): void => {
        this.focusHiddenArea();

        // Make sure a down event was previously captured.
        if (this.downEvt) {

            // Swap up and down events.
            this.el.nativeElement.removeEventListener(
                "mouseup",
                this.onMouseUp
            );
            this.el.nativeElement.addEventListener(
                "mousedown",
                this.onMouseDown
            );

            // Get the canvas coordinates of the event.
            const ePt = this.canvas.getPt(e);

            // Set the selected graph component if waiting.
            if (this.stickyTimeout) {
                this.graph.clearSelection();
                const hit = this.hitPtTest(ePt);
                if (hit)
                    this.graph.select(hit.d);
            }

            // Drop the edge if one is being dragged.
            else if (this.dragObject && this.dragObject.isHidden) {
                this.dropEdge(this.graph, ePt);
            }

            // Drop the node if one is being dragged.
            else if (this.dragObject) {
                this.dropNodes(this.dragObject, ePt);
            }

            // Reset input states.
            this.resetState();

            // Redraw the canvas.
            this.redraw();
        }

        // Panning.
        else if (e.buttons === 2) {
            this.pan(e);
            this.panPt = null;
        }
    }

    /**
     * onWheel
     *   Handles the mouse wheel event for devices that do not register touch
     *   events for zooming.
     */
    private onWheel
    = (e: WheelEvent) => {
        // Apply zoom.
        if (e.deltaY > 0)
            this.zoom(e, 1 / 1.1);
        else if (e.deltaY < 0)
            this.zoom(e, 1.1);
    }

    /**
     * onStickey
     *   Delayed mousedown event for creating nodes.
     */
    private onStickey
    = (): void => {
        // Create a new node and reset sticky.
        if (this.downEvt) {
            this.suspendRedraw();
            const downPt = this.canvas.getPt(this.downEvt);
            clearTimeout(this.stickyTimeout as NodeJS.Timer);
            this.stickyTimeout = null;

            // Create a new node and set it as the drag object.
            this.dragObject = this.graph.createNode();
            if (this.dragObject) {
                this.graph.clearSelection();
                this.dragObject.position = downPt;
                this.dragObject.isDragging = true;
            }
            this.resumeRedraw();
        }
    }

    /**
     * onCreatedEdges
     *   Registers the edges for drawing and listening for property changed
     *   events.
     */
    private onCreatedEdges
    = (evt: DrawableEventArgs<DrawableEdge>) => {
        for (const e of evt.drawables)
            this.registerDrawable(e);
    }

    /**
     * onCreatedNode
     *   Registers the nodes for drawing and listening for property changed
     *   events.
     */
    private onCreatedNodes
    = (evt: DrawableEventArgs<DrawableNode>) => {
        for (const n of evt.drawables)
            this.registerDrawable(n);
    }

    private onUncreate
    = (evt: DrawableEventArgs<DrawableElement>) => {
        for (const d of evt.drawables)
            this.unregisterDrawable(d);
    }

    private onRecreate
    = (evt: DrawableEventArgs<DrawableElement>) => {
        for (const d of evt.drawables)
            this.registerDrawable(d);
    }

    /**
     * onDeletedEdges
     *   Unregisters the edges from drawing and removes the event listener for
     *   property changed events.
     */
    private onDeletedEdges
    = (evt: DrawableEventArgs<DrawableEdge>) => {
        for (const e of evt.drawables) {
            this.unregisterDrawable(e);
        }
    }

    /**
     * onDeletedNodes
     *   Unregisters the nodes from drawing and removes the event listener for
     *   property changed events.
     */
    private onDeletedNodes
    = (evt: DrawableEventArgs<DrawableNode>) => {
        for (const e of evt.drawables)
            this.unregisterDrawable(e);
    }

    private onUndelete
    = (evt: DrawableEventArgs<DrawableElement>) => {
        for (const d of evt.drawables)
            this.registerDrawable(d);
    }

    private onRedelete
    = (evt: DrawableEventArgs<DrawableElement>) => {
        for (const d of evt.drawables)
            this.unregisterDrawable(d);
    }

    /**
     * onDrawablePropertyChanged
     *   Updates the drawable and refreshes the canvas if the event source is
     *   a drawable element; otherwise, updates the scale or origin of the
     *   drawable graph.
     */
    private onDrawablePropertyChanged
    = (evt: PropertyChangedEventArgs<any>) => {
        if (evt.source instanceof DrawableEdge) {
            evt.source.update(this.canvas);
            this.redraw();
        }
        else if (evt.source instanceof DrawableNode) {
            if ((evt.key === "shape" && evt.curr === "image") ||
                (evt.key === "image" && evt.curr !== "" &&
                    evt.source.shape === "image"))
                this.loadImage(evt.source);
            else {
                evt.source.update(this.canvas);
                this.redraw();
            }
        }
        else if (evt.source instanceof DrawableGraph) {
            switch (evt.key) {
                case "origin":
                    this.origin = evt.source[evt.key];
                    break;
                case "scale":
                    this.scale = evt.source[evt.key];
                    break;
            }
        }
    }


    // Register Methods ////////////////////////////////////////////////////////


    /**
     * registerEventListeners
     *   Registers input event listeners.
     */
    private registerEventListeners() {
        const el = this.el.nativeElement as EventTarget;
        const hidden = this.hiddenInputElementRef.nativeElement as EventTarget;
        el.addEventListener("mousedown", this.onMouseDown);
        el.addEventListener("mousemove", this.onMouseMove);
        el.addEventListener("wheel", this.onWheel);
        // TODO:
        // Use touch events to handle gesture pan and zoom.
        // https://developer.mozilla.org/en-US/docs/Web/API/Touch_events
        el.addEventListener("touchstart", (e: TouchEvent) => console.log(e));
        el.addEventListener("touchend", (e: TouchEvent) => console.log(e));
        hidden.addEventListener("copy", this.onCopy);
        hidden.addEventListener("cut", this.onCut);
        hidden.addEventListener("paste", this.onPaste);
    }

    /**
     * unregisterEventListeners
     *   Unregisters event listeners.
     */
    private unregisterEventListeners() {
        const el = this.el.nativeElement as EventTarget;
        const hidden = this.hiddenInputElementRef.nativeElement as EventTarget;
        el.removeEventListener("mousedown", this.onMouseDown);
        el.removeEventListener("mouseup", this.onMouseUp);
        el.removeEventListener("mousemove", this.onMouseMove);
        el.removeEventListener("wheel", this.onWheel);
        // TODO:
        // remove touch event listeners.
        hidden.removeEventListener("copy", this.onCopy);
        hidden.removeEventListener("cut", this.onCut);
        hidden.removeEventListener("paste", this.onPaste);
    }

    /**
     * registerGraph
     *   Registers event listeners for the newly bound graph.
     */
    private registerGraph(g: DrawableGraph) {
        this.graph = g;
        this.scale = g.scale;
        this.origin = g.origin;
        g.addCreatedEdgeListener(this.onCreatedEdges);
        g.addCreatedNodeListener(this.onCreatedNodes);
        g.addDeletedEdgeListener(this.onDeletedEdges);
        g.addDeletedNodeListener(this.onDeletedNodes);
        g.addPropertyChangedListener(this.onDrawablePropertyChanged);
        this.drawList = [];
        for (const d of [...g.edges, ...g.nodes])
            this.registerDrawable(d);
        this.deleteSelectedDelegate = () => {
            this.suspendRedraw();
            g.delete(...g.selectedItems);
            this.resumeRedraw();
        };
        this.selectAllDelegate = () => {
            this.suspendRedraw();
            g.select(...g.nodes);
            g.select(...g.edges);
            this.resumeRedraw();
        };
    }

    /**
     * unregisterGraph
     *   Unregisters event listeners for the previously bound graph.
     */
    private unregisterGraph(g: DrawableGraph) {
        this.deleteSelectedDelegate = NOOP;
        this.selectAllDelegate = NOOP;
        g.removeCreatedEdgeListener(this.onCreatedEdges);
        g.removeCreatedNodeListener(this.onCreatedNodes);
        g.removeDeletedEdgeListener(this.onDeletedEdges);
        g.removeDeletedNodeListener(this.onDeletedNodes);
        g.removePropertyChangedListener(this.onDrawablePropertyChanged);
        for (const d of [...g.edges, ...g.nodes])
            this.unregisterDrawable(d);
    }

    /**
     * registerDrawable
     *   Registers event listeners for a drawable and adds it to the draw list.
     */
    private registerDrawable(d: DrawableElement) {
        if (this.drawList.findIndex(v => v === d) < 0)
            this.drawList.push(d);
        if (d instanceof DrawableEdge) {
            this.drawList = this.drawList.filter(v => {
                return v !== d.source && v !== d.destination;
            });
            this.drawList.push(d.destination, d.source);
        }
        if (d instanceof DrawableNode && d.shape === "image")
            this.loadImage(d);
        else
            d.update(this.canvas);
        d.addPropertyChangedListener(this.onDrawablePropertyChanged);
        this.redraw();
    }

    /**
     * unregisterDrawable
     *   Unregisters event listeners for a drawable and removes it from the draw
     *   list.
     */
    private unregisterDrawable(d: DrawableElement) {
        this.drawList = this.drawList.filter(v => v !== d);
        d.removePropertyChangedListener(this.onDrawablePropertyChanged);
        this.redraw();
    }


    // Update Methods //////////////////////////////////////////////////////////


    /**
     * updateSelectionBox
     *   Updates the selection box.
     */
    private updateSelectionBox(downPt: pt, ePt: pt): void {
        const rect = makeRect(downPt, ePt);

        // Update the selected components.
        const deselect = [];
        const select = [];
        for (const i of [...this.graph.edges, ...this.graph.nodes]) {
            if (i.hitRect(rect))
                select.push(i);
            else
                deselect.push(i);
        }
        this.graph.select(...select);
        this.graph.deselect(...deselect);

        // Update the canvas.
        this.redraw();
        // TODO:
        // Only draw selection box if resumeRedraw
        this.canvas.drawSelectionBox(rect);
    }

    /**
     * updateSelected
     *   Updates the selected graph element.
     */
    private updateSelected(dragObject: DrawableEdge | DrawableNode) {
        // Reset the selected item.
        if (this.graph.selectedItemCount < 2) {
            this.graph.clearSelection();
            this.graph.select(dragObject);
        }
    }

    /**
     * updateDragObject
     *   Updates the object being dragged depending on the hovered object.
     */
    private updateDragObject() {
        // Create an edge or pick up the node if one is bing hovered.
        if (this.hoverObject instanceof DrawableNode) {
            // Create a new edge if an anchor pt is being displayed on the node.
            if (this.hoverObject.isAnchorVisible) {
                const n = this.hoverObject;
                const edge = this.createDragEdge(n, true);
                if (n.anchorPoints.length > 0)
                    edge.bindAnchor(n, n.getNearestAnchor(n.anchorPoint));
            }

            // Set the drag object to the node if no anchor pt is being displayed.
            else {
                this.dragObject = this.hoverObject;
                this.updateHoverObject(null);
                this.dragObject.isDragging = true;
            }
            this.redraw();
        }

        // Pick up the edge if one is being hovered.
        else if (this.hoverObject instanceof DrawableEdge) {
            const spt = this.hoverObject.sourcePoint;
            const apt = this.hoverObject.source.anchorPoint;
            const isSrc = spt.x !== apt.x || spt.y !== apt.y;
            const edge = this.createDragEdge(
                (isSrc ? this.hoverObject.source : this.hoverObject.destination),
                isSrc,
                this.hoverObject
            );
            const n = (isSrc ? this.hoverObject.destination : this.hoverObject.source);
            const pt = (isSrc ? this.hoverObject.destinationPoint : this.hoverObject.sourcePoint);
            if (n.anchorPoints.length > 0)
                edge.bindAnchor(n, n.getNearestAnchor(pt));
            this.hoverObject.isDragging = true;
            this.moveEdge = this.hoverObject;
            this.updateHoverObject(null);
            this.redraw();
        }

        // Clear the drag object if the hover object is not a node or edge.
        else if (this.dragObject) {
            this.dragObject.isDragging = false;
            this.dragObject = null;
            this.updateHoverObject(null);
            this.redraw();
        }
    }

    /**
     * updateHoverObject
     *   Updates the hovered object and hover anchor.
     */
    private updateHoverObject(value: { d: DrawableElement, pt: point } | null): void {

        // Update the previous hover object.
        if (this.hoverObject) {
            this.hoverObject.isHovered = false;
            if (this.hoverObject instanceof DrawableNode) {
                this.hoverObject.clearAnchor();
                this.hoverObject.updateDraw(this.canvas);
            }
            else if (this.hoverObject instanceof DrawableEdge) {
                this.hoverObject.source.clearAnchor();
                this.hoverObject.destination.clearAnchor();
                this.hoverObject.source.updateDraw(this.canvas);
                this.hoverObject.destination.updateDraw(this.canvas);
            }
        }

        // Set the new hover object.
        if (value) {
            this.hoverObject = value.d;
            value.d.isHovered = true;

            // Display the anchor point if the hover object is an edge.
            if (value.d instanceof DrawableEdge) {
                const spt = value.d.sourcePoint;
                const apt = value.pt;
                if (spt.x === apt.x && spt.y === apt.y) {
                    value.d.destination.clearAnchor();
                    value.d.source.anchorPoint = apt;
                }
                else {
                    value.d.source.clearAnchor();
                    value.d.destination.anchorPoint = apt;
                }
                value.d.source.updateDraw(this.canvas);
                value.d.destination.updateDraw(this.canvas);
            }

            // Update the anchor point if the hover object is a node.
            else if (value.d instanceof DrawableNode) {
                if (this.graph.isValidEdge(value.d))
                    value.d.anchorPoint = value.pt;
                else
                    value.d.clearAnchor();
                value.d.updateDraw(this.canvas);
            }
        }
        else
            this.hoverObject = null;

        this.redraw();

    }

    /**
     * updateDragNodes
     *   Updates the collection of nodes being dragged.
     */
    private updateDragNodes(dragNode: DrawableNode, dPt: pt) {
        this.suspendRedraw();
        if (dragNode.isSelected && this.graph.selectedItemCount > 0) {
            for (const d of this.graph.selectedItems)
                if (d instanceof DrawableNode)
                    this.updateDragNode(d, dPt);
        }
        else
            this.updateDragNode(dragNode, dPt);
        this.resumeRedraw();
    }

    /**
     * updateDragNode
     *   Updates a single node being dragged.
     */
    private updateDragNode(n: DrawableNode, dPt: pt): void {
        n.position = { x: n.position.x + dPt.x, y: n.position.y + dPt.y };
        for (const e of n.edges)
            e.update(this.canvas);
    }


    // Other Methods ///////////////////////////////////////////////////////////


    /**
     * pan
     *   Repositions the origin point of the canvas.
     */
    private pan(p: pt) {
        const prev = this.panPt;
        const curr: pt = p;
        if (prev) {
            const dp = { x: curr.x - prev.x, y: curr.y - prev.y };
            this.canvas.origin.x += dp.x / this.canvas.scale;
            this.canvas.origin.y += dp.y / this.canvas.scale;
        }
        this.redraw();
    }

    /**
     * zoom
     *   Updates the scale of the canvas.
     */
    private zoom(p: pt, s: number) {
        // Get the canvas coordinates before zoom.
        const pt1 = this.canvas.getPt(p);
        // Apply zoom.
        this.scale = this.canvas.scale * s;
        // Get the canvas coordinates after zoom.
        const pt2 = this.canvas.getPt(p);
        // Get the delta between pre- and post-zoom canvas pts.
        const dpt = {
            x: pt2.x - pt1.x,
            y: pt2.y - pt1.y
        };
        // Move the canvas origin by the delta.
        this.origin = {
            x: this.canvas.origin.x + dpt.x,
            y: this.canvas.origin.y + dpt.y
        };
        this.redraw();
    }

    private focusHiddenArea() {
        this.hiddenInputElementRef.nativeElement.value = " ";
        this.hiddenInputElementRef.nativeElement.focus();
    }

    /**
     * hitPtTest
     *   Gets the first graph component that is hit by a pt.
     *
     * TODO:
     *   Should this return the entity closest to the given point?
     */
    private hitPtTest(pt: pt): { d: DrawableElement, pt: pt } | null {
        let hit = null;
        for (const n of this.drawList.filter(v => v instanceof DrawableNode)) {
            hit = n.hitPoint(pt);
            if (hit)
                return { d: n, pt: hit };
        }
        for (const e of this.drawList.filter(v => v instanceof DrawableEdge)) {
            hit = e.hitPoint(pt);
            if (hit)
                return { d: e, pt: hit };
        }
        return hit;
    }

    /**
     * resetState
     *   Resets input states.
     */
    private resetState() {
        if (this.stickyTimeout) {
            clearTimeout(this.stickyTimeout as NodeJS.Timer);
            this.stickyTimeout = null;
        }
        this.downEvt = null;
        this.moveEdge = null;
        this.updateHoverObject(null);
        this.updateDragObject();
    }

    /**
     * loadImage
     *   Loads a node image.
     */
    private loadImage(n: DrawableNode) {
        if (n.image !== "" && !IMAGES.has(n.image)) {
            const img = new Image();
            IMAGES.set(n.image, img);
            img.onload = () => {
                n.update(this.canvas);
                this.redraw();
            };
            img.src = n.image;
        }
    }

    /**
     * checkValidEdgeDrop
     *   Checks if dropping an edge will be successfull.
     */
    private checkValidEdgeDrop(e: DrawableEdge, pt: point): boolean {
        let hit: { d: DrawableNode, pt: point } | null = null;
        let src = e.source;
        let dst = e.destination;
        const like = (this.moveEdge ? this.moveEdge : undefined);
        const nodes = this.drawList.filter(v => {
            return v instanceof DrawableNode;
        }) as DrawableNode[];

        // Find the first node on which the edge can be dropped.
        for (const n of nodes) {
            const d = n;
            const hitPt = n.hitPoint(pt);
            if (hitPt && this.graph.isValidEdge(
                (src === this.dragObject ? d : src),
                (dst === this.dragObject ? d : dst),
                like
            )) {
                // Get the anchor point where the edge will be dropped.
                if (n.anchorPoints.length > 0)
                    hit = { d: n, pt: hitPt };
                else {
                    src = (src.isHidden ? n : src);
                    dst = (dst.isHidden ? n : dst);
                    const spt = (src === dst ?
                        { x: src.position.x, y: src.position.y - 1 } :
                        src.position);
                    src.position;
                    const dpt = dst.position;
                    const u = { x: 0, y: 0 };
                    if (dst === n) {
                        u.x = spt.x - dpt.x;
                        u.y = spt.y - dpt.y;
                    }
                    else {
                        u.x = dpt.x - spt.x;
                        u.y = dpt.y - spt.y;
                    }
                    const m = MathEx.mag(u);
                    u.x /= m;
                    u.y /= m;
                    hit = { d: n, pt: n.getBoundaryPt(u) };
                }
                break;
            }
        }

        // Indicate the node that will accept the edge.
        this.updateHoverObject(hit);

        return hit !== null;
    }

    /**
     * createDragEdge
     *   Creates a ghost edge to be dragged.
     */
    private createDragEdge(
        n: DrawableNode,
        isSrc: boolean,
        like?: DrawableEdge
    ) {
        const h = new HiddenNode(this.graph);
        h.position = this.canvas.getPt(this.downEvt as point);
        const src = (isSrc ? n : h);
        const dst = (isSrc ? h : n);
        const bnd = (isSrc ? src : dst);
        const d = new DrawableEdge(this.graph, src, dst, like);
        d.isDragging = true;
        this.dragObject = h;
        this.drawList.push(d);
        return d;
    }

    /**
     * dropEdge
     *   Drops the dragged edge when the mouse is released.
     */
    private dropEdge(
        graph: DrawableGraph,
        pt: pt
    ): void {
        const e = this.drawList.pop() as DrawableEdge;
        const like = (this.moveEdge ? this.moveEdge : undefined);
        this.moveEdge = null;
        // Move or create the edge if it was dropped on a node.
        if (this.hoverObject instanceof DrawableNode) {
            this.suspendRedraw();
<<<<<<< HEAD
            let srcNode = (e.source.isHidden ? this.hoverObject : e.source);
            let dstNode = (e.destination.isHidden ? this.hoverObject : e.destination);
            const edge = (like ? this.graph.moveEdge(srcNode, dstNode, like) : this.graph.createEdge(srcNode, dstNode, like));
            if (edge)
=======
            const srcNode = (e.source.isHidden ? this.hoverObject : e.source);
            const dstNode = (e.destination.isHidden ? this.hoverObject : e.destination);
            const edge = this.graph.createEdge(srcNode, dstNode, like);
            if (edge) {
                if (srcNode.anchorPoints.length > 0)
                    edge.bindAnchor(srcNode, srcNode.getNearestAnchor(e.sourcePoint));
                if (dstNode.anchorPoints.length > 0)
                    edge.bindAnchor(dstNode, dstNode.getNearestAnchor(e.destinationPoint));
>>>>>>> 34e5b2bc
                this.updateSelected(edge);
            }
            this.resumeRedraw();
        }
        // Update the original edge if one was being moved.
        else if (like) {
            like.isDragging = false;
            this.updateSelected(like);
        }
    }

    /**
     * dropNodes
     *   Drops the collection of nodes or single node that is being dragged
     *   when the mouse is released.
     */
    private dropNodes(dragNode: DrawableNode, pt: pt): void {
        const posn = dragNode.position;
        this.updateDragNodes(
            dragNode,
            { x: pt.x - posn.x, y: pt.y - posn.y }
        );
        //
        // TODO:
        // Pevent nodes from being dropped on top of eachother.
        //
        this.updateSelected(dragNode);
    }

}


////////////////////////////////////////////////////////////////////////////////


const NOOP: callback
    = () => { };<|MERGE_RESOLUTION|>--- conflicted
+++ resolved
@@ -1177,21 +1177,14 @@
         // Move or create the edge if it was dropped on a node.
         if (this.hoverObject instanceof DrawableNode) {
             this.suspendRedraw();
-<<<<<<< HEAD
             let srcNode = (e.source.isHidden ? this.hoverObject : e.source);
             let dstNode = (e.destination.isHidden ? this.hoverObject : e.destination);
             const edge = (like ? this.graph.moveEdge(srcNode, dstNode, like) : this.graph.createEdge(srcNode, dstNode, like));
-            if (edge)
-=======
-            const srcNode = (e.source.isHidden ? this.hoverObject : e.source);
-            const dstNode = (e.destination.isHidden ? this.hoverObject : e.destination);
-            const edge = this.graph.createEdge(srcNode, dstNode, like);
             if (edge) {
                 if (srcNode.anchorPoints.length > 0)
                     edge.bindAnchor(srcNode, srcNode.getNearestAnchor(e.sourcePoint));
                 if (dstNode.anchorPoints.length > 0)
                     edge.bindAnchor(dstNode, dstNode.getNearestAnchor(e.destinationPoint));
->>>>>>> 34e5b2bc
                 this.updateSelected(edge);
             }
             this.resumeRedraw();
