--- conflicted
+++ resolved
@@ -861,22 +861,6 @@
                 this.updateHoverObject(null);
                 this.dragObject.isDragging = true;
                 const edges = this.dragObject.edges;
-<<<<<<< HEAD
-                const replace: DrawableEdge[] = [];
-                const remove: DrawableEdge[] = [];
-                this.drawList = this.drawList.filter(v => {
-                    if (v instanceof DrawableEdge && edges.has(v)) {
-                        if (edges.has(v))
-                            replace.push(v);
-                        else
-                            remove.push(v);
-                    }
-                    return v !== this.dragObject && !edges.has(v as DrawableEdge);
-                });
-                this.drawList.push(...replace, this.dragObject);
-                for (const v of remove)
-                    this.dragObject.removeEdge(v);
-=======
                 const replace: DrawableElement[] = [];
                 this.drawList = this.drawList.filter(v => {
                     if (edges.has(v as DrawableEdge))
@@ -884,7 +868,6 @@
                     return v !== this.dragObject && !edges.has(v as DrawableEdge);
                 });
                 this.drawList.push(...replace, this.dragObject);
->>>>>>> 2e59e75e
             }
             this.redraw();
         }
@@ -1015,15 +998,10 @@
         const curr: pt = p;
         if (prev) {
             const dp = MathEx.subtract(curr, prev);
-<<<<<<< HEAD
-            this.canvas.origin.x += dp.x / this.canvas.scale;
-            this.canvas.origin.y += dp.y / this.canvas.scale;
-=======
             this.graph.origin = {
                 x: this.graph.origin.x + dp.x / this.canvas.scale,
                 y: this.graph.origin.y + dp.y / this.canvas.scale
             };
->>>>>>> 2e59e75e
         }
         this.redraw();
     }
@@ -1042,11 +1020,7 @@
         // Get the delta between pre- and post-zoom canvas pts.
         const dpt = MathEx.subtract(pt2, pt1);
         // Move the canvas origin by the delta.
-<<<<<<< HEAD
-        this.origin = MathEx.add(this.canvas.origin, dpt);
-=======
         this.graph.origin = MathEx.add(this.canvas.origin, dpt);
->>>>>>> 2e59e75e
         this.redraw();
     }
 
@@ -1204,17 +1178,11 @@
             let srcNode = (e.source.isHidden ? this.hoverObject : e.source);
             let dstNode = (e.destination.isHidden ? this.hoverObject : e.destination);
             const edge = (like ? this.graph.moveEdge(srcNode, dstNode, like) : this.graph.createEdge(srcNode, dstNode, like));
-<<<<<<< HEAD
-            e.source.removeEdge(e);
-            e.destination.removeEdge(e);
-            if (edge)
-=======
             if (edge) {
                 if (srcNode.anchorPoints.length > 0)
                     edge.bindAnchor(srcNode, srcNode.getNearestAnchor(e.sourcePoint));
                 if (dstNode.anchorPoints.length > 0)
                     edge.bindAnchor(dstNode, dstNode.getNearestAnchor(e.destinationPoint));
->>>>>>> 2e59e75e
                 this.updateSelected(edge);
             }
             this.resumeRedraw();
