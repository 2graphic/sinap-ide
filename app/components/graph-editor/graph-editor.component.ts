--- conflicted
+++ resolved
@@ -574,13 +574,8 @@
     }
 
     /**
-<<<<<<< HEAD
-     * onCreatedEdges  
+     * onCreatedEdges
      *   Registers the edges for drawing and listening for property changed
-=======
-     * onCreatedEdge
-     *   Registers the edge for drawing and listening for property changed
->>>>>>> faffac62
      *   events.
      */
     private onCreatedEdges
@@ -590,13 +585,8 @@
     }
 
     /**
-<<<<<<< HEAD
-     * onCreatedNode  
+     * onCreatedNode
      *   Registers the nodes for drawing and listening for property changed
-=======
-     * onCreatedNode
-     *   Registers the node for drawing and listening for property changed
->>>>>>> faffac62
      *   events.
      */
     private onCreatedNodes
@@ -618,13 +608,8 @@
     }
 
     /**
-<<<<<<< HEAD
-     * onDeletedEdges  
+     * onDeletedEdges
      *   Unregisters the edges from drawing and removes the event listener for
-=======
-     * onDeletedEdge
-     *   Unregisters the edge from drawing and removes the event listener for
->>>>>>> faffac62
      *   property changed events.
      */
     private onDeletedEdges
@@ -635,13 +620,8 @@
     }
 
     /**
-<<<<<<< HEAD
-     * onDeletedNodes  
+     * onDeletedNodes
      *   Unregisters the nodes from drawing and removes the event listener for
-=======
-     * onDeletedNode
-     *   Unregisters the node from drawing and removes the event listener for
->>>>>>> faffac62
      *   property changed events.
      */
     private onDeletedNodes
