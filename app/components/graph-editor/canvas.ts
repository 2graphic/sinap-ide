// File: canvas.ts
// Created by: CJ Dimaano
// Date created: January 9, 2016
//
// THIS FILE IS INTENDED TO BE IMPORTED ONLY INTO graph-editor.component.ts
//


import * as CONST from "./constants";
import * as MathEx from "./math";
import {
    DrawableEdge,
    DrawableNode
} from "./drawable-interfaces";


// Draw functions //////////////////////////////////////////////////////////////


/**
 * clear  
 *   Clears the canvas.
 */
export function clear(g: CanvasRenderingContext2D, bgColor: string): void {
    let canvas = g.canvas;
    g.fillStyle = bgColor;
    g.fillRect(0, 0, canvas.width, canvas.height);
}

/**
 * drawSelectionBox  
 *   Draws the selection box.
 */
export function drawSelectionBox(g: CanvasRenderingContext2D, rect: any): void {
    g.strokeStyle = CONST.SELECTION_COLOR;
    g.fillStyle = CONST.SELECTION_COLOR;
    g.globalAlpha = 0.1;
    g.fillRect(rect.x, rect.y, rect.w, rect.h);
    g.globalAlpha = 1.0;
    g.lineWidth = 1;
    setLineStyle(g, "solid");
    g.strokeRect(rect.x, rect.y, rect.w, rect.h);
}

/**
 * drawLine  
 *   Draws a line.
 */
export function drawLine(
    g: CanvasRenderingContext2D,
    src: number[],
    dst: number[]
): void {
    g.beginPath();
    g.moveTo(src[0], src[1]);
    g.lineTo(dst[0], dst[1]);
    g.stroke();
}

/**
 * drawQuadraticLine  
 *   Draws a quadratic bezier line between two points.
 */
export function drawQuadraticLine(
    g: CanvasRenderingContext2D,
    src: number[],
    dst: number[],
    ctl: number[]
): void {
    g.beginPath();
    g.moveTo(src[0], src[1]);
    g.quadraticCurveTo(
        ctl[0], ctl[1],
        dst[0], dst[1]
    );
    g.stroke();
}

/**
 * drawCubicLine  
 *   Draws a cubic bezier line between two points.
 */
export function drawCubicLine(
    g: CanvasRenderingContext2D,
    src: number[],
    dst: number[],
    ctl1: number[],
    ctl2: number[]
): void {
    g.beginPath();
    g.moveTo(src[0], src[1]);
    g.bezierCurveTo(
        ctl1[0], ctl1[1],
        ctl2[0], ctl2[1],
        dst[0], dst[1]
    );
    g.stroke();
}

/**
 * drawArrow  
 *   Draws an arrow towards the destination point.
 * 
 *   The arrow is drawn by computing the unit vector from the given source and
 *   destination points and rotating, scaling, and translating the unit vector
 *   before drawing the left and right sides of the arrow.
 */
export function drawArrow(
    g: CanvasRenderingContext2D,
    src: number[],
    dst: number[]
): void {
    // Get the unit vector from the source point to the destination point.
    let v = [
        dst[0] - src[0],
        dst[1] - src[1]
    ];
    let d = MathEx.mag(v);
    let u = [v[0] / d, v[1] / d];

    // Draw arrow.
    drawLine(
        g,
        dst,
        [
            dst[0] + CONST.GRID_SPACING * (u[0] * MathEx.COS_150 - u[1] * MathEx.SIN_150) / 2,
            dst[1] + CONST.GRID_SPACING * (u[0] * MathEx.SIN_150 + u[1] * MathEx.COS_150) / 2
        ]
    );
    drawLine(
        g,
        dst,
        [
            dst[0] + CONST.GRID_SPACING * (u[0] * MathEx.COS_150 + u[1] * MathEx.SIN_150) / 2,
            dst[1] + CONST.GRID_SPACING * (-u[0] * MathEx.SIN_150 + u[1] * MathEx.COS_150) / 2
        ]
    );

}

/**
 * drawCircle  
 *   Draws a circle.
 */
export function drawCircle(
    g: CanvasRenderingContext2D,
    x: number,
    y: number,
    r: number,
    borderStyle: string,
    borderWidth: number,
    borderColor: string,
    fillColor: string,
    shadowColor?: string
) {
    g.beginPath();
    g.arc(x, y, r, 0, 2 * Math.PI);
    g.fillStyle = fillColor;
    if (shadowColor) {
        g.shadowBlur = 20 * CONST.AA_SCALE;
        g.shadowColor = shadowColor;
    }
    g.fill();
    g.shadowBlur = 0;
    if (borderWidth > 0) {
        setLineStyle(g, borderStyle, borderWidth);
        g.lineWidth = borderWidth;
        g.strokeStyle = borderColor;
        g.stroke();
    }
}

/**
 * drawSquare  
 *   Draws a square.
 */
export function drawSquare(
    g: CanvasRenderingContext2D,
    x: number,
    y: number,
    s: number,
    borderStyle: string,
    borderWidth: number,
    borderColor: string,
    fillColor: string,
    shadowColor?: string
) {
    g.fillStyle = fillColor;
    if (shadowColor) {
        g.shadowBlur = 20 * CONST.AA_SCALE;
        g.shadowColor = shadowColor;
    }
    g.fillRect(x, y, s, s);
    g.shadowBlur = 0;
    if (borderWidth > 0) {
        setLineStyle(g, borderStyle, borderWidth);
        g.lineWidth = borderWidth;
        g.strokeStyle = borderColor;
        g.strokeRect(x, y, s, s);
    }
}

/**
 * drawGrid  
 *   Draws the editor grid.
 */
export function drawGrid(g: CanvasRenderingContext2D, originPt: number[]) {

    let w = g.canvas.width;
    let h = g.canvas.height;

    // Major grid.
    g.strokeStyle = CONST.GRID_MAJOR_COLOR;
    g.lineWidth = CONST.GRID_MAJOR_WIDTH;
    setLineStyle(g, CONST.GRID_MAJOR_STYLE);
    for (
        let x = originPt[0] % CONST.GRID_SPACING - CONST.GRID_SPACING;
        x < w + CONST.GRID_SPACING;
        x += CONST.GRID_SPACING
    )
        drawLine(g, [x, 0], [x, h]);
    for (
        let y = originPt[1] % CONST.GRID_SPACING - CONST.GRID_SPACING;
        y < h + CONST.GRID_SPACING;
        y += CONST.GRID_SPACING
    )
        drawLine(g, [0, y], [w, y]);

    // Minor grid.
    g.strokeStyle = CONST.GRID_MINOR_COLOR;
    g.lineWidth = CONST.GRID_MINOR_WIDTH;
    setLineStyle(g, CONST.GRID_MINOR_STYLE);
    for (
        let x = originPt[0] % CONST.GRID_SPACING - CONST.GRID_SPACING + CONST.GRID_MINOR_OFFSET;
        x < w + CONST.GRID_SPACING;
        x += CONST.GRID_SPACING
    )
        drawLine(g, [x, 0], [x, h]);
    for (
        let y = originPt[1] % CONST.GRID_SPACING - CONST.GRID_SPACING + CONST.GRID_MINOR_OFFSET;
        y < h + CONST.GRID_SPACING;
        y += CONST.GRID_SPACING
    )
        drawLine(g, [0, y], [w, y]);

}

/**
 * drawText  
 *   Draws text.
 */
export function drawText(
    g: CanvasRenderingContext2D,
    x: number,
    y: number,
    lines: Array<string>,
    fontSize: number,
    fontFamily: string,
    color: string,
    borderWidth?: number,
    borderColor?: string
) {
    g.font = fontSize + "pt " + fontFamily;
    g.textAlign = "center";
    g.textBaseline = "middle";
    g.fillStyle = color;
    if (borderWidth && borderColor) {
        g.lineWidth = 2;
        g.strokeStyle = "#000";
        setLineStyle(g, "solid");
        for (let l = 0; l < lines.length; l++) {
            g.strokeText(lines[l], x, y);
            g.fillText(lines[l], x, y);
            y += 1.5 * fontSize;
        }
    }
    else {
        for (let l = 0; l < lines.length; l++) {
            g.fillText(lines[l], x, y);
            y += 1.5 * fontSize;
        }
    }
}


// Get and Set functions ///////////////////////////////////////////////////////


/**
 * setLineStyle  
 *   Sets the line style of the rendering context.
 */
export function setLineStyle(
    g: CanvasRenderingContext2D,
    value: string,
    dotSize?: number
) {
    dotSize = (dotSize ? dotSize : g.lineWidth);
    switch (value) {
        case "dashed":
            g.setLineDash([3 * dotSize, 6 * dotSize]);
            break;

        case "dotted":
            g.setLineDash([dotSize, 2 * dotSize]);
            break;

        default:
            g.setLineDash([1, 0]);
    }
}

/**
 * getTextSize  
 *   Gets the bounding box of text.
 */
export function getTextSize(
    g: CanvasRenderingContext2D,
    lines: Array<string>,
    fontFamily: string,
    fontSize: number
) {
    g.font = fontSize + "pt " + fontFamily;
    let textHeight = lines.length * 1.5 * fontSize;
    let textWidth = 0;
    for (let l = 0; l < lines.length; l++) {
        let tw = g.measureText(lines[l]).width;
        if (textWidth < tw)
            textWidth = tw;
    }
    return { h: textHeight, w: textWidth };
}

/**
 * getMousePt  
 *   Gets the canvas coordinates from a mouse event.
 */
export function getMousePt(g: CanvasRenderingContext2D, e: MouseEvent): number[] {
    let canvas = g.canvas;
    let r = canvas.getBoundingClientRect();
    return [
        (e.clientX - r.left) / (r.right - r.left) * canvas.width / CONST.AA_SCALE,
        (e.clientY - r.top) / (r.bottom - r.top) * canvas.height / CONST.AA_SCALE
    ];
}

/**
 * getEdgePtShift  
 *   Gets the vector in the direction of `u` that is on the boundary of a
 *   node based on its geometry.
 */
export function getEdgePtShift(
    u: number[],
    n: DrawableNode,
    dim: any
): number[] {
    let v = [0, 0];

    switch (n.shape) {
        // The boundary of a circle is just its radius plus half its border width.
        case "circle":
            v[0] = u[0] * dim.r + n.borderWidth / 2;
            v[1] = u[1] * dim.r + n.borderWidth / 2;
            break;

        // The boundary of a square depends on the direction of u.
        case "square":
            let up = [
                (u[0] < 0 ? -u[0] : u[0]),
                (u[1] < 0 ? -u[1] : u[1])
            ];
            let s = dim.s;
            if (up[0] < up[1]) {
                let ratio = up[0] / up[1];
                let b = s / up[1];
                let a = ratio * up[0];
                s = MathEx.mag([a, b]);
            }
            else {
                let ratio = up[1] / up[0];
                let a = s / up[0];
                let b = ratio * up[1];
                s = MathEx.mag([a, b]);
            }
            v[0] = u[0] * s + n.borderWidth / 2;
            v[1] = u[1] * s + n.borderWidth / 2;
            break;
    }
    return v;
}

/**
 * getStraightEdgePoints  
 *   Gets the end points and midpoint of a straight line.
 */
export function getStraightEdgePoints(
    e: DrawableEdge,
    srcDim?: any,
    dstDim?: any,
    pt?: number[]
): number[][] {
    let pts: number[][] = [];
    if (e.source && e.destination) {
        console.assert(srcDim, "error getStraightEdgePoints: srcDim undefined");
        console.assert(dstDim, "error getStraightEdgePoints: dstDim undefined");
        let v = [
            e.destination.position.x - e.source.position.x,
            e.destination.position.y - e.source.position.y
        ];
        let d = MathEx.mag(v);
        let u = [v[0] / d, v[1] / d];
        let shiftPt = getEdgePtShift(u, e.source, srcDim);
<<<<<<< HEAD
        pts.push(e.source.position.x + shiftPt[0]);
        pts.push(e.source.position.y + shiftPt[1]);
        u[0] *= -1;
        u[1] *= -1;
        shiftPt = getEdgePtShift(u, e.destination, dstDim);
        pts.push(e.source.position.x + v[0] + shiftPt[0]);
        pts.push(e.source.position.y + v[1] + shiftPt[1]);
=======
        pts.push([
            e.source.x + shiftPt[0],
            e.source.y + shiftPt[1]
        ]);
        u[0] *= -1;
        u[1] *= -1;
        shiftPt = getEdgePtShift(u, e.destination, dstDim);
        pts.push([
            e.source.x + v[0] + shiftPt[0],
            e.source.y + v[1] + shiftPt[1]
        ]);
>>>>>>> 5bda67e1
    }
    else if (e.source && !e.destination) {
        console.assert(pt, "error getStraightEdgePoints: pt undefined");
        console.assert(srcDim, "error getStraightEdgePoints: srcDim undefined");
        let p = pt as number[];
        let v = [
<<<<<<< HEAD
            (pt as number[])[0] - e.source.position.x,
            (pt as number[])[1] - e.source.position.y
=======
            p[0] - e.source.x,
            p[1] - e.source.y
>>>>>>> 5bda67e1
        ];
        let d = MathEx.mag(v);
        let u = [v[0] / d, v[1] / d];
        let shiftPt = getEdgePtShift(u, e.source, srcDim);
<<<<<<< HEAD
        pts.push(e.source.position.x + shiftPt[0]);
        pts.push(e.source.position.y + shiftPt[1]);
        pts.push((pt as number[])[0]);
        pts.push((pt as number[])[1]);
=======
        pts.push([
            e.source.x + shiftPt[0],
            e.source.y + shiftPt[1]
        ]);
        pts.push(p);
>>>>>>> 5bda67e1
    }
    else if (!e.source && e.destination) {
        console.assert(pt, "error getStraightEdgePoints: pt undefined");
        console.assert(dstDim, "error getStraightEdgePoints: dstDim undefined");
        let p = pt as number[];
        let v = [
<<<<<<< HEAD
            e.destination.position.x - (pt as number[])[0],
            e.destination.position.y - (pt as number[])[1]
=======
            e.destination.x - p[0],
            e.destination.y - p[1]
>>>>>>> 5bda67e1
        ];
        let d = MathEx.mag(v);
        let u = [-v[0] / d, -v[1] / d];
        pts.push(p);
        let shiftPt = getEdgePtShift(u, e.destination, dstDim);
        pts.push([
            p[0] + v[0] + shiftPt[0],
            p[1] + v[1] + shiftPt[1]
        ]);
    }
    pts.push([
        (pts[0][0] + pts[1][0]) / 2,
        (pts[0][1] + pts[1][1]) / 2
    ]);
    return pts;
}

/**
 * getLoopEdgePoints  
 *   Gets the edge points and midpoint of a self-referencing node.
 */
export function getLoopEdgePoints(
    e: DrawableEdge,
    src: DrawableNode,
    srcDim: any
): number[][] {
    let u = [MathEx.SIN_22_5, -MathEx.COS_22_5];
    let v = [-MathEx.SIN_22_5, -MathEx.COS_22_5];
    let pt0 = getEdgePtShift(u, src, srcDim);
    let pt1 = getEdgePtShift(v, src, srcDim);
    let pt2 = [
        src.x + 2 * CONST.GRID_SPACING * u[0],
        src.y + 2 * CONST.GRID_SPACING * u[1]
    ];
    let pt3 = [
        src.x + 2 * CONST.GRID_SPACING * v[0],
        src.y + 2 * CONST.GRID_SPACING * v[1]
    ];
    let pts = [];
    pts.push([src.x + pt0[0], src.y + pt0[1]]);
    pts.push([src.x + pt1[0], src.y + pt1[1]]);
    pts.push([
        MathEx._5_3 * (pts[0][0] + 3 * (pt2[0] + pt3[0]) + pts[1][0]),
        MathEx._5_3 * (pts[0][1] + 3 * (pt2[1] + pt3[1]) + pts[1][1])
    ]);
    pts.push(pt2);
    pts.push(pt3);
    return pts;
}

/**
 * getQuadraticEdgePoints  
 *   Gets the edge points and midpoint of an overlapping edge.
 */
export function getQuadraticEdgePoints(
    e: DrawableEdge,
    src: DrawableNode,
    dst: DrawableNode,
    srcDim: any,
    dstDim: any
): number[][] {
    // Get a vector from the source node to the destination node.
    let v = [
        dst.position.x - src.position.x,
        dst.position.y - src.position.y
    ];
    // Get the normal to the vector.
    let d = MathEx.mag(v);
    let n = [
        v[1] / d,
        -v[0] / d
    ];

    // Set the control point to the midpoint of the vector plus the scaled
    // normal.
    let pt1 = [
        v[0] / 2 + v[1] / d * CONST.GRID_SPACING,
        v[1] / 2 - v[0] / d * CONST.GRID_SPACING
    ];
    // Shift the source endpoint.
    d = MathEx.mag(pt1);
    let shiftPt = getEdgePtShift([pt1[0] / d, pt1[1] / d], src, srcDim);
    let pt0 = [
        src.position.x + shiftPt[0],
        src.position.y + shiftPt[1]
    ];
    // Shift the destination endpoint.
    shiftPt = getEdgePtShift([(pt1[0] - v[0]) / d, (pt1[1] - v[1]) / d], dst, dstDim);
    let pt2 = [
        src.position.x + v[0] + shiftPt[0],
        src.position.y + v[1] + shiftPt[1]
    ];
<<<<<<< HEAD
    return [pt0[0], pt0[1], pt2[0], pt2[1], pt1[0] + src.position.x, pt1[1] + src.position.y];
=======
    // Translate the controlpoint by the position of the source node.
    pt1[0] += src.x;
    pt1[1] += src.y;
    let pts = [];
    pts.push(pt0);
    pts.push(pt2);
    // Midpoint.
    pts.push([
        MathEx._5_2 * (pt0[0] + 2 * pt1[0] + pt2[0]),
        MathEx._5_2 * (pt0[1] + 2 * pt1[1] + pt2[1])
    ]);
    pts.push(pt1);
    return pts;
>>>>>>> 5bda67e1
}

/**
 * getNodeDimensions  
 *   Gets the deminsions of a given node based on its geometry.
 */
export function getNodeDimensions(
    g: CanvasRenderingContext2D,
    n: DrawableNode
): any {
    let lines = n.label.split("\n");
    let size = getTextSize(
        g,
        lines,
        CONST.NODE_FONT_FAMILY,
        CONST.NODE_FONT_SIZE
    );
    let s = (CONST.GRID_SPACING > size.h + 1.5 * CONST.NODE_FONT_SIZE ?
        CONST.GRID_SPACING : size.h + 1.5 * CONST.NODE_FONT_SIZE);
    switch (n.shape) {
        case "circle":
            return { r: (s < size.w + CONST.NODE_FONT_SIZE ? size.w + CONST.NODE_FONT_SIZE : s) / 2, th: size.h };

        case "square":
            return { s: (s < size.w + CONST.NODE_FONT_SIZE ? size.w + CONST.NODE_FONT_SIZE : s), th: size.h };
    }
}


// Make functions //////////////////////////////////////////////////////////////


/**
 * makeRect  
 *   Makes a rectangle object with the bottom-left corner and height and width
 *   using the given opposing corner points.
 */
export function makeRect(x1: number, y1: number, x2: number, y2: number) {
    let w = x2 - x1;
    let h = y2 - y1;
    return {
        x: (w < 0 ? x2 : x1),
        y: (h < 0 ? y2 : y1),
        w: (w < 0 ? -1 * w : w),
        h: (h < 0 ? -1 * h : h)
    };
}<|MERGE_RESOLUTION|>--- conflicted
+++ resolved
@@ -410,69 +410,42 @@
         let d = MathEx.mag(v);
         let u = [v[0] / d, v[1] / d];
         let shiftPt = getEdgePtShift(u, e.source, srcDim);
-<<<<<<< HEAD
-        pts.push(e.source.position.x + shiftPt[0]);
-        pts.push(e.source.position.y + shiftPt[1]);
-        u[0] *= -1;
-        u[1] *= -1;
-        shiftPt = getEdgePtShift(u, e.destination, dstDim);
-        pts.push(e.source.position.x + v[0] + shiftPt[0]);
-        pts.push(e.source.position.y + v[1] + shiftPt[1]);
-=======
         pts.push([
-            e.source.x + shiftPt[0],
-            e.source.y + shiftPt[1]
+            e.source.position.x + shiftPt[0],
+            e.source.position.y + shiftPt[1]
         ]);
         u[0] *= -1;
         u[1] *= -1;
         shiftPt = getEdgePtShift(u, e.destination, dstDim);
         pts.push([
-            e.source.x + v[0] + shiftPt[0],
-            e.source.y + v[1] + shiftPt[1]
+            e.source.position.x + v[0] + shiftPt[0],
+            e.source.position.y + v[1] + shiftPt[1]
         ]);
->>>>>>> 5bda67e1
     }
     else if (e.source && !e.destination) {
         console.assert(pt, "error getStraightEdgePoints: pt undefined");
         console.assert(srcDim, "error getStraightEdgePoints: srcDim undefined");
         let p = pt as number[];
         let v = [
-<<<<<<< HEAD
-            (pt as number[])[0] - e.source.position.x,
-            (pt as number[])[1] - e.source.position.y
-=======
-            p[0] - e.source.x,
-            p[1] - e.source.y
->>>>>>> 5bda67e1
+            p[0] - e.source.position.x,
+            p[1] - e.source.position.y
         ];
         let d = MathEx.mag(v);
         let u = [v[0] / d, v[1] / d];
         let shiftPt = getEdgePtShift(u, e.source, srcDim);
-<<<<<<< HEAD
-        pts.push(e.source.position.x + shiftPt[0]);
-        pts.push(e.source.position.y + shiftPt[1]);
-        pts.push((pt as number[])[0]);
-        pts.push((pt as number[])[1]);
-=======
         pts.push([
-            e.source.x + shiftPt[0],
-            e.source.y + shiftPt[1]
+            e.source.position.x + shiftPt[0],
+            e.source.position.y + shiftPt[1]
         ]);
         pts.push(p);
->>>>>>> 5bda67e1
     }
     else if (!e.source && e.destination) {
         console.assert(pt, "error getStraightEdgePoints: pt undefined");
         console.assert(dstDim, "error getStraightEdgePoints: dstDim undefined");
         let p = pt as number[];
         let v = [
-<<<<<<< HEAD
-            e.destination.position.x - (pt as number[])[0],
-            e.destination.position.y - (pt as number[])[1]
-=======
-            e.destination.x - p[0],
-            e.destination.y - p[1]
->>>>>>> 5bda67e1
+            e.destination.position.x - p[0],
+            e.destination.position.y - p[1]
         ];
         let d = MathEx.mag(v);
         let u = [-v[0] / d, -v[1] / d];
@@ -504,16 +477,16 @@
     let pt0 = getEdgePtShift(u, src, srcDim);
     let pt1 = getEdgePtShift(v, src, srcDim);
     let pt2 = [
-        src.x + 2 * CONST.GRID_SPACING * u[0],
-        src.y + 2 * CONST.GRID_SPACING * u[1]
+        src.position.x + 2 * CONST.GRID_SPACING * u[0],
+        src.position.y + 2 * CONST.GRID_SPACING * u[1]
     ];
     let pt3 = [
-        src.x + 2 * CONST.GRID_SPACING * v[0],
-        src.y + 2 * CONST.GRID_SPACING * v[1]
+        src.position.x + 2 * CONST.GRID_SPACING * v[0],
+        src.position.y + 2 * CONST.GRID_SPACING * v[1]
     ];
     let pts = [];
-    pts.push([src.x + pt0[0], src.y + pt0[1]]);
-    pts.push([src.x + pt1[0], src.y + pt1[1]]);
+    pts.push([src.position.x + pt0[0], src.position.y + pt0[1]]);
+    pts.push([src.position.x + pt1[0], src.position.y + pt1[1]]);
     pts.push([
         MathEx._5_3 * (pts[0][0] + 3 * (pt2[0] + pt3[0]) + pts[1][0]),
         MathEx._5_3 * (pts[0][1] + 3 * (pt2[1] + pt3[1]) + pts[1][1])
@@ -565,12 +538,9 @@
         src.position.x + v[0] + shiftPt[0],
         src.position.y + v[1] + shiftPt[1]
     ];
-<<<<<<< HEAD
-    return [pt0[0], pt0[1], pt2[0], pt2[1], pt1[0] + src.position.x, pt1[1] + src.position.y];
-=======
     // Translate the controlpoint by the position of the source node.
-    pt1[0] += src.x;
-    pt1[1] += src.y;
+    pt1[0] += src.position.x;
+    pt1[1] += src.position.y;
     let pts = [];
     pts.push(pt0);
     pts.push(pt2);
@@ -581,7 +551,6 @@
     ]);
     pts.push(pt1);
     return pts;
->>>>>>> 5bda67e1
 }
 
 /**
