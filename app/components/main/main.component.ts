--- conflicted
+++ resolved
@@ -15,11 +15,7 @@
 
 
 import { Component, OnInit, AfterViewInit, AfterViewChecked, ViewChild, ChangeDetectorRef, ElementRef, EventEmitter } from "@angular/core";
-<<<<<<< HEAD
 import { Program, Plugin, Model, readFile, NodePromise } from "sinap-core";
-=======
-import { Program, Plugin, Model, readFile } from "sinap-core";
->>>>>>> 17c99ad9
 
 import { GraphEditorComponent } from "../graph-editor/graph-editor.component";
 
@@ -46,11 +42,7 @@
 import { PROPERTIES_ICON, TOOLS_ICON, FILES_ICON, INPUT_ICON, TEST_ICON } from "./icons";
 
 import { ResizeEvent } from 'angular-resizable-element';
-<<<<<<< HEAD
-import { requestSaveFile, requestFiles, fileStat } from "../../util";
-=======
 import { requestSaveFile, requestFiles, fileStat, compareFiles, writeData, getPath } from "../../util";
->>>>>>> 17c99ad9
 
 const remote = require('electron').remote;
 const dialog = remote.dialog;
@@ -67,11 +59,6 @@
     constructor(private menu: MenuService, private pluginService: PluginService, private windowService: WindowService, private changeDetectorRef: ChangeDetectorRef) {
         window.addEventListener("beforeunload", this.onClose);
 
-<<<<<<< HEAD
-        this.newFile(["FLAP", "dfa"], "Untitled");
-
-=======
->>>>>>> 17c99ad9
         // Restore previously opened files.
         try {
             const openFilesJSON = localStorage.getItem("openFiles");
@@ -80,12 +67,7 @@
                 const selectedFile = localStorage.getItem("selectedFile");
 
                 const promises = openFilenames.map((f) => {
-                    return new Promise((resolve, reject) => {
-                        this.openFile(f).then(resolve).catch((e) => {
-                            console.log(e);
-                            resolve();
-                        });
-                    });
+                    return this.openFile(f);
                 });
 
                 if (selectedFile) {
@@ -205,27 +187,12 @@
     };
 
     /** Create a new tab and open it */
-<<<<<<< HEAD
-    newFile(kind: string[], file: string, content?: any/*SerialJSO*/) {
-=======
     newFile(kind: string[], file?: string, name?: string, content?: any) {
->>>>>>> 17c99ad9
         // TODO: have a more efficient way to get kind.
         return this.pluginService.getPluginByKind(kind).then((plugin) => {
             const model = content ? Model.fromSerial(content, plugin) : new Model(plugin);
 
             const graph = new GraphController(model, plugin);
-<<<<<<< HEAD
-            const context = fileStat(file).then(stats => stats.isFile() ? Promise.resolve() : Promise.reject(null))
-                .then(_ => new TabContext(tabNumber, graph, plugin, kind, path.basename(file, ".sinap"), file))
-                .catch(_ => new TabContext(tabNumber, graph, plugin, kind, file));
-
-            context.then(context => {
-                graph.changed.asObservable().subscribe(this.makeChangeNotifier(context));
-                this.tabs.set(tabNumber, context);
-                this.selectedTab(tabNumber);
-            });
-=======
             const context = file ? TabContext.getSavedTabContext(graph, plugin, kind, file) :
                 TabContext.getUnsavedTabContext(graph, plugin, kind, name);
 
@@ -234,33 +201,22 @@
 
             graph.changed.asObservable().subscribe(this.makeChangeNotifier(context));
             this.selectedTab(tabNumber);
->>>>>>> 17c99ad9
         });
     }
 
     onClose = (e: any): any => {
         // Save what files are open
-<<<<<<< HEAD
-        const openFiles = [...this.tabs.values()].map((context) => context.file).filter((path) => path !== undefined) as string[];
-=======
         const openFiles = ([...this.tabs.values()]
             .map((context) => context.file)
             .filter((path) => path !== undefined) as string[])
             .map((f) => getPath(f));
->>>>>>> 17c99ad9
         localStorage.setItem("openFiles", JSON.stringify(openFiles));
 
         // Save what file is open
         localStorage.removeItem("selectedFile");
         if (this._context) {
-<<<<<<< HEAD
-            const path = this._context.file;
-            if (path) {
-                localStorage.setItem("selectedFile", path);
-=======
             if (this._context.file) {
                 localStorage.setItem("selectedFile", getPath(this._context.file));
->>>>>>> 17c99ad9
             }
         }
 
@@ -286,20 +242,6 @@
         this.pluginService.pluginData.then((pluginData) => {
             let [_, result] = this.windowService.createModal("sinap-new-file", ModalType.MODAL, pluginData);
             result.then((result: NewFileResult) => {
-<<<<<<< HEAD
-                this.newFile(result.kind, result.name);
-            });
-        });
-    }
-
-    saveFile() {
-        if (this._context) {
-            // file should NOT be null.
-            this.saveToFile(this._context.graph, this._context.file!).then(() => {
-                this.changeDetectorRef.detectChanges();
-            });
-        }
-=======
                 this.newFile(result.kind, undefined, result.name);
             });
         });
@@ -310,7 +252,6 @@
         context.save().then(() => {
             this.changeDetectorRef.detectChanges();
         });
->>>>>>> 17c99ad9
     }
 
     saveAsFile() {
@@ -318,56 +259,23 @@
             const c = this._context;
             requestSaveFile(c.file).then(file => {
                 if (file === c.file) {
-<<<<<<< HEAD
-                    this.saveToFile(c.graph, c.file).then(() => this.changeDetectorRef.detectChanges());
-                } else {
-                    this.closeFile(file);
-                    this.saveToFile(c.graph, file).then(() => this.openFile(file));
-=======
                     this.saveFile(c);
                 } else {
                     this.closeFile(file);
                     this.saveToFile(c, file).then(() => this.openFile(file));
->>>>>>> 17c99ad9
                 }
             }).catch(e => console.log(e));
         }
     }
 
-<<<<<<< HEAD
-    public saveToFile(graph: GraphController, file?: string) {
-        return Promise.reject("Not implemented.");
-        // const pojo = graph.core.serialize();
-
-        // return file.writeData(JSON.stringify(pojo, null, 4))
-        //     .catch((err) => {
-        //         dialog.showErrorBox("Unable to Save", `Error occurred while saving to file:\n${file.fullName}.`);
-        //         console.log(err);
-        //     });
-=======
     saveToFile(context: TabContext, file: string) {
         return writeData(context.getRawData(), file);
->>>>>>> 17c99ad9
     }
 
     requestOpenFile() {
         requestFiles().then(files => files.forEach(file => this.openFile(file))).catch(e => console.log(e));
     }
 
-<<<<<<< HEAD
-    openFile(file: string): Promise<void> {
-        const entry = [...this.tabs.entries()].find(([_, context]) => file === context.file);
-        if (entry) {
-            this.tabBar.active = entry[0];
-            return Promise.resolve();
-        } else {
-            return readFile(file).then(content => {
-                const pojo = JSON.parse(content);
-                const kind = pojo.kind;
-                return this.newFile(kind, pojo, file);
-            });
-        }
-=======
     openFile = (file: string) => {
         return new Promise((resolve, reject) => {
             const entry = [...this.tabs.entries()].find(([_, context]) => context.file !== undefined && compareFiles(file, context.file));
@@ -383,7 +291,6 @@
                 });
             }
         });
->>>>>>> 17c99ad9
     }
 
     closeFile(file: string) {
@@ -412,20 +319,10 @@
     /* ---------- TabBarDelegate ---------- */
     canDeleteTab(i: number) {
         const toDelete = this.tabs.get(i);
-<<<<<<< HEAD
-        if (!toDelete) {
-            return Promise.resolve(true);
-        }
-
-        return toDelete.unsavedChanges()
-            .then(unsavedChanges => {
-                const result = new NodePromise<number>();
-=======
         if (!toDelete || !toDelete.unsaved) {
             return Promise.resolve(true);
         } else {
             return new Promise((resolve) => {
->>>>>>> 17c99ad9
                 dialog.showMessageBox(remote.BrowserWindow.getFocusedWindow(), {
                     type: "question",
                     buttons: ["Save", "Don't Save", "Cancel"],
@@ -433,16 +330,6 @@
                     cancelId: 2,
                     message: "Save file before closing?",
                     detail: toDelete.file
-<<<<<<< HEAD
-                }, (num) => result.cb(null, num));
-                return result.promise;
-            })
-            .then(choice => {
-                if (choice === 0) return this.saveToFile(toDelete.graph, toDelete.file);
-                else return Promise.resolve(choice === 1);
-            })
-            .then(_ => true);
-=======
                 }, (choice) => {
                     if (choice === 0) {
                         toDelete.save().then(() => resolve(true)).catch(() => resolve(false));
@@ -451,7 +338,6 @@
             });
 
         }
->>>>>>> 17c99ad9
     }
 
     deletedTab(i: number) {
