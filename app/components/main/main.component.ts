// File: main.component.ts
// Created by: CJ Dimaano
// Date created: October 10, 2016
//
// This is the main application component. It is used as the main UI display for
// presenting content to the user.
//


import { Component, OnInit, ViewChild, ChangeDetectorRef, ElementRef } from "@angular/core";
import { MenuService, MenuEventListener, MenuEvent } from "../../services/menu.service";
import { MenuEventAction } from "../../models/menu";
import { GraphEditorComponent } from "../graph-editor/graph-editor.component";
import { PluginService } from "../../services/plugin.service";
import { WindowService } from "../../modal-windows/services/window.service";
import { ModalInfo, ModalType } from './../../models/modal-window';
import { InputPanelComponent, InputPanelDelegate } from "../input-panel/input-panel.component";
import { PropertiesPanelComponent } from "../properties-panel/properties-panel.component";
import { ToolsPanelComponent } from "../tools-panel/tools-panel.component";
// import { TestPanelComponent } from "../test-panel/test-panel.component"
import { StatusBarComponent } from "../status-bar/status-bar.component";
<<<<<<< HEAD
import { GraphController, UndoableAdd, UndoableChange, UndoableDelete, UndoableEvent } from "../../models/graph-controller";
import { CoreElement, CoreModel, CoreElementKind, CoreValue, Program } from "sinap-core";
=======
import { GraphController, UndoableChange, UndoableEvent } from "../../models/graph-controller";
import { CoreElement, CoreModel, CoreElementKind } from "sinap-core";
>>>>>>> 68bd2925
import { SideBarComponent } from "../side-bar/side-bar.component";
import { TabBarComponent, TabDelegate } from "../tab-bar/tab-bar.component";
import { LocalFileService, File } from "../../services/files.service";
import { SandboxService } from "../../services/sandbox.service";
import * as MagicConstants from "../../models/constants-not-to-be-included-in-beta";

import { ResizeEvent } from 'angular-resizable-element';


@Component({
    selector: "sinap-main",
    templateUrl: "./main.component.html",
    styleUrls: ["./main.component.scss"],
    providers: [MenuService, PluginService, WindowService, LocalFileService, SandboxService]
})

export class MainComponent implements OnInit, MenuEventListener, InputPanelDelegate, TabDelegate {
    constructor(private menu: MenuService, private pluginService: PluginService, private windowService: WindowService, private fileService: LocalFileService, private changeDetectorRef: ChangeDetectorRef) {
    }

    ngOnInit(): void {
        this.inputPanel.delegate = this;
        this.tabBar.delegate = this;
        this.menu.addEventListener(this);
    }

    ngAfterViewInit() {
        if (process.env.ENV !== 'production') {
            this.newFile();
            this.changeDetectorRef.detectChanges();
        }

        this.leftPanelsGroup.nativeElement.style.width = "300px";
        this.bottomPanels.nativeElement.style.height = "225px";
    }

    @ViewChild(GraphEditorComponent)
    private graphEditor: GraphEditorComponent;

    @ViewChild(InputPanelComponent)
    private inputPanel: InputPanelComponent;

    @ViewChild(PropertiesPanelComponent)
    private propertiesPanel: PropertiesPanelComponent;

    @ViewChild(ToolsPanelComponent)
    private toolsPanel: ToolsPanelComponent;

    @ViewChild("leftPanelBar")
    private leftPanelBar: SideBarComponent;

    @ViewChild("bottomPanelBar")
    private bottomPanelBar: SideBarComponent;

    // @ViewChild(TestPanelComponent)
    // private testComponent: TestPanelComponent;

    @ViewChild(TabBarComponent)
    private tabBar: TabBarComponent;

    @ViewChild('editorPanel') editorPanel: ElementRef;
    @ViewChild('leftPanelsGroup') leftPanelsGroup: ElementRef;
    @ViewChild('bottomPanels') bottomPanels: ElementRef;

    public package = "Finite Automata";
    public barMessages: string[] = [];

    private tabs: Map<Number, TabContext> = new Map<Number, TabContext>();
    private context: TabContext | null;

    @ViewChild(StatusBarComponent)
    private statusBar: StatusBarComponent;

    private onContextChanged() {
        if (this.context) {
            if (this.graphEditor) {
                this.graphEditor.redraw();
            }
        }
    };

    private makeChangeNotifier(context: TabContext) {
        return (change: UndoableEvent) => {
<<<<<<< HEAD
            // Something like this.changes.get(context).add(change)
            this.getProgram(context).then(this.gotNewProgram);
=======
            context.change(change);
            this.getProgram(context).then(program => {
                this.updateStatusBar(program);
                this.testComponent.program = program;
            });
>>>>>>> 68bd2925
        };
    }

    private gotNewProgram = (program: Program) => {
        let validation = program.validate();
        validation.unshift("DFA");
        this.barMessages = validation;

        // this.testComponent.program = program;
        this.inputPanel.program = program;
    }

    private getProgram(context: TabContext) {
        return this.pluginService.getProgram(context.graph.plugin, context.graph.core);
    }

    newFile(f?: String, g?: CoreModel) {
        const kind = this.toolsPanel.activeGraphType === "Machine Learning" ?
            MagicConstants.MACHINE_LEARNING_PLUGIN_KIND : MagicConstants.DFA_PLUGIN_KIND;
        console.log(kind);
        this.pluginService.getPlugin(kind).then((plugin) => {
            g = g ? g : new CoreModel(plugin);

            let filename = f ? f : "Untitled";
            let tabNumber = this.tabBar.newTab(filename);

            const graph = new GraphController(g, plugin);
            const context = new TabContext(tabNumber, graph, filename);

            this.getProgram(context).then(this.gotNewProgram);

            graph.changed.asObservable().subscribe(this.makeChangeNotifier(context));

            this.tabs.set(tabNumber, context);
            this.selectedTab(tabNumber);
        });
    }

    ngAfterViewChecked() {
        this.graphEditor.resize();
    }

    promptNewFile() {
        let [_, result] = this.windowService.createModal("sinap-new-file", ModalType.MODAL);

        result.then((result: string) => {
            this.newFile(result);
        });
    }


    /* ---------- TabBarDelegate ---------- */

    deletedTab(i: Number) {
        this.tabs.delete(i);
    }

    selectedTab(i: Number) {
        let context = this.tabs.get(i);
        if (context) {
            this.context = context;
            // TODO: add back
            // this.toolsPanel.manager = this.context.graph.pluginManager;

            this.onContextChanged();
        } else {
            // No tabs
            this.context = null;
            this.onContextChanged();
        }
    }

    createNewTab() {
        this.promptNewFile();
    }

    /* ------------------------------------ */


    menuEvent(e: MenuEvent) {
        switch (e.action) {
            case MenuEventAction.NEW_FILE:
                this.promptNewFile();
                break;
            case MenuEventAction.LOAD_FILE:
                this.loadFile();
                break;
            case MenuEventAction.SAVE_FILE:
                this.saveFile();
                break;
            case MenuEventAction.DELETE:
                if (this.focusIsChildOf("editor-panel")) {
                    this.graphEditor.deleteSelected();
                    e.preventDefault();
                }
                break;
            case MenuEventAction.SELECT_ALL:
                if (this.focusIsChildOf("editor-panel")) {
                    this.graphEditor.selectAll();
                    e.preventDefault();
                }
                break;
            case MenuEventAction.CLOSE:
                if (this.context) {
                    this.tabBar.deleteTab(this.context.index);
                    e.preventDefault();
                }
                break;
            case MenuEventAction.PREVIOUS_TAB:
                this.tabBar.selectPreviousTab();
                break;
            case MenuEventAction.NEXT_TAB:
                this.tabBar.selectNextTab();
                break;
            case MenuEventAction.UNDO:
                if (!this.focusIsChildOf("bottom-panels") && this.context) {
                    this.context.undo();
                    e.preventDefault();
                }
                break;
            case MenuEventAction.REDO:
                if (!this.focusIsChildOf("bottom-panels") && this.context) {
                    this.context.redo();
                    e.preventDefault();
                }
                break;
        }
    }

    /**
     * Return true if the focused element is a child of an element with an `id` of `childOf`
     */
    private focusIsChildOf(childOf: string) {
        let el: Element | null = document.activeElement;
        while (el && document.hasFocus()) {
            if (el.id === childOf)
                return true;
            el = el.parentElement;
        }
        return false;
    }

    saveFile() {
        this.fileService.requestSaveFile()
            .then((file: File) => {
                if (!this.context) {
                    alert("No open graph to save");
                    return;
                }

                const pojo = this.context.graph.core.serialize();

                file.writeData(JSON.stringify(pojo, null, 4))
                    .catch((err) => {
                        alert(`Error occurred while saving to file ${file.name}: ${err}.`);
                    });
            });
    }

    loadFile() {
        this.fileService.requestFiles()
            .then((files: File[]) => {
                for (const file of files) {
                    file.readData().then(f => {
                        // TODO: use correct plugin
                        this.pluginService.getPlugin(MagicConstants.DFA_PLUGIN_KIND).then((plugin) => {
                            this.newFile(file.name, new CoreModel(plugin, JSON.parse(f)));
                        });
                    });
                }
            });
    }


    selectNode(a: any) {
        // TODO: Fix everything
        if (this.context) {
            for (let n of this.context.graph.drawable.nodes) {
                if (n.label === a.label) {
                    this.context.graph.drawable.clearSelection();
                    this.context.graph.drawable.selectItems(n);
                }
            }
        }
    }


    /* ---------- Resizable Panels ---------- */

    private leftPanelWidth = 300;
    private bottomPanelHeight = 225;

    private resizing(element: Element, event: ResizeEvent) {
        if (element.id === "left-panels-group") {
            if (event.rectangle.width !== undefined) {
                this.leftPanelWidth = Math.max(event.rectangle.width, 250);
            }
        } else if (element.id === "bottom-panels") {
            if (event.rectangle.height !== undefined) {
                this.bottomPanelHeight = Math.max(event.rectangle.height, 175);
            }
        }
    }
}

class TabContext {
    private readonly undoHistory: UndoableEvent[] = [];
    private readonly redoHistory: UndoableEvent[] = [];

    private stack = this.undoHistory;
    private isRedoing = false;

    private readonly UNDO_HISTORY_LENGTH = 100;

    constructor(public readonly index: number, public graph: GraphController, public filename?: String) { };

    public undo() {
        const change = this.undoHistory.pop();
        if (change) {
            // If undoing causes a change, push it to the redoHistory stack.
            this.stack = this.redoHistory;
            this.graph.applyUndoableEvent(change);
            this.stack = this.undoHistory;
        }
    }

    public redo() {
        const change = this.redoHistory.pop();
        if (change) {
            this.isRedoing = true;
            this.graph.applyUndoableEvent(change);
            this.isRedoing = false;
        }
    }

    public change(change: UndoableEvent) {
        this.stack.push(change);
        if (this.stack === this.undoHistory && !this.isRedoing) {
            this.redoHistory.length = 0;
        }


        if (this.undoHistory.length > this.UNDO_HISTORY_LENGTH) {
            this.undoHistory.shift();
        }
    }
}<|MERGE_RESOLUTION|>--- conflicted
+++ resolved
@@ -19,13 +19,8 @@
 import { ToolsPanelComponent } from "../tools-panel/tools-panel.component";
 // import { TestPanelComponent } from "../test-panel/test-panel.component"
 import { StatusBarComponent } from "../status-bar/status-bar.component";
-<<<<<<< HEAD
-import { GraphController, UndoableAdd, UndoableChange, UndoableDelete, UndoableEvent } from "../../models/graph-controller";
+import { GraphController, UndoableEvent } from "../../models/graph-controller";
 import { CoreElement, CoreModel, CoreElementKind, CoreValue, Program } from "sinap-core";
-=======
-import { GraphController, UndoableChange, UndoableEvent } from "../../models/graph-controller";
-import { CoreElement, CoreModel, CoreElementKind } from "sinap-core";
->>>>>>> 68bd2925
 import { SideBarComponent } from "../side-bar/side-bar.component";
 import { TabBarComponent, TabDelegate } from "../tab-bar/tab-bar.component";
 import { LocalFileService, File } from "../../services/files.service";
@@ -109,16 +104,8 @@
 
     private makeChangeNotifier(context: TabContext) {
         return (change: UndoableEvent) => {
-<<<<<<< HEAD
-            // Something like this.changes.get(context).add(change)
+            context.change(change);
             this.getProgram(context).then(this.gotNewProgram);
-=======
-            context.change(change);
-            this.getProgram(context).then(program => {
-                this.updateStatusBar(program);
-                this.testComponent.program = program;
-            });
->>>>>>> 68bd2925
         };
     }
 
@@ -299,7 +286,7 @@
             for (let n of this.context.graph.drawable.nodes) {
                 if (n.label === a.label) {
                     this.context.graph.drawable.clearSelection();
-                    this.context.graph.drawable.selectItems(n);
+                    this.context.graph.drawable.select(n);
                 }
             }
         }
