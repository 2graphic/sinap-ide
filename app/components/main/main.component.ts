// File: main.component.ts
// Created by: CJ Dimaano
// Date created: October 10, 2016
//
// This is the main application component. It is used as the main UI display for
// presenting content to the user.
//


import { Component, OnInit, ViewChild, ChangeDetectorRef } from "@angular/core";
import { MenuService, MenuEventListener, MenuEvent } from "../../services/menu.service"
<<<<<<< HEAD
import { GraphEditorComponent, GraphContext, Drawable } from "../graph-editor/graph-editor.component"
import { PluginService } from "../../services/plugin.service"
import { WindowService, WindowInfo } from "../../services/window.service"
=======
import { GraphEditorComponent, Drawable as DrawableInterface } from "../graph-editor/graph-editor.component";
import { PluginService } from "../../services/plugin.service";
import { InterpreterError, Program } from "../../models/plugin";
>>>>>>> ff896566
import { REPLComponent, REPLDelegate } from "../repl/repl.component"
import { PropertiesPanelComponent, PropertiedEntity, PropertiedEntityLists } from "../properties-panel/properties-panel.component"
import { ToolsPanelComponent } from "../tools-panel/tools-panel.component"
import { TestPanelComponent } from "../test-panel/test-panel.component"
import { StatusBarComponent } from "../status-bar/status-bar.component"
import * as Drawable from "../../models/drawable"
import * as Core from "../../models/core"
import { SideBarComponent } from "../side-bar/side-bar.component"
import { TabBarComponent, TabDelegate } from "../tab-bar/tab-bar.component"
import { FileService } from "../../services/files.service";
import { SerializerService } from "../../services/serializer.service";
import { SandboxService } from "../../services/sandbox.service";

@Component({
    selector: "sinap-main",
    templateUrl: "./main.component.html",
    styleUrls: ["./main.component.css"],
<<<<<<< HEAD
    providers: [MenuService, PluginService, WindowService]
=======
    providers: [MenuService, PluginService, FileService, SerializerService, SandboxService]
>>>>>>> ff896566
})

export class MainComponent implements OnInit, MenuEventListener, REPLDelegate, TabDelegate {
<<<<<<< HEAD
    constructor(private menu: MenuService, private pluginService: PluginService, private windowService: WindowService, private changeDetectorRef: ChangeDetectorRef) {
=======
    constructor(private menu: MenuService, private pluginService: PluginService, private fileService: FileService, private serializerService: SerializerService, private changeDetectorRef: ChangeDetectorRef) {
>>>>>>> ff896566
    }

    ngOnInit(): void {
        this.repl.delegate = this;
        this.tabBar.delegate = this;
        this.menu.addEventListener(this);
    }

    ngAfterViewInit() {
        this.newFile();
        this.changeDetectorRef.detectChanges(); //http://stackoverflow.com/a/35243106 sowwwwwy...
    }

    @ViewChild(GraphEditorComponent)
    private graphEditor: GraphEditorComponent;

    @ViewChild(REPLComponent)
    private repl: REPLComponent;

    @ViewChild(PropertiesPanelComponent)
    private propertiesPanel: PropertiesPanelComponent;

    @ViewChild(ToolsPanelComponent)
    private toolsPanel: ToolsPanelComponent;

    @ViewChild("leftSideBar")
    private leftSideBar: SideBarComponent;

    @ViewChild("bottomSideBar")
    private bottomSideBar: SideBarComponent;

    @ViewChild(TestPanelComponent)
    private testComponent: TestPanelComponent;

    @ViewChild(TabBarComponent)
    private tabBar: TabBarComponent;

    public package = "Finite Automata";
    public barMessages = ["DFA", ""]

    private tabs: Map<Number, TabContext> = new Map<Number, TabContext>();
    private context: TabContext | null;

    @ViewChild(StatusBarComponent)
    private statusBar: StatusBarComponent;

    onContextChanged = () => { // arrow syntax to bind correct "this"
        if (this.context) {
            if (this.graphEditor) {
                this.graphEditor.redraw();
            }
            if (this.pluginService) {
                if (this.context.graph.core.plugin.kind == "machine-learning.sinap.graph-kind") {
                    this.barMessages = []
                    this.package = "Machine Learning"
                } else {
                    let interp = this.pluginService.getInterpreter(this.context.graph.core);
                    this.package = "Finite Automata";
                    interp.then((program) => {
                        this.barMessages = program.compilationMessages;
                        for (let triplet of this.testComponent.tests) {
                            program.run(triplet[0] as string)
                                .then((output) => {
                                    triplet[2] = output;
                                })
                                .catch((err) => {
                                    console.log(err);
                                });
                        }
                    })
                        .catch((err) => {
                            console.log(err);
                            this.barMessages = ["Compilation Error", err];
                        });
                }
            }
        }
    };

    newFile(f?: String, g?: Core.Graph) {
        const kind = this.toolsPanel.activeGraphType == "Machine Learning" ?
            "machine-learning.sinap.graph-kind" : "dfa.sinap.graph-kind";

        g = g ? g : new Core.Graph(this.pluginService.getPlugin(kind));
        let filename = f ? f : "Untitled";
        let tabNumber = this.tabBar.newTab(filename);

        this.tabs.set(tabNumber, new TabContext(new Drawable.ConcreteGraph(g), filename));
        this.selectedTab(tabNumber);
    }


    /* ---------- TabBarDelegate ---------- */

    deletedTab(i: Number) {
        this.tabs.delete(i);
    }

    selectedTab(i: Number) {
        let context = this.tabs.get(i);
        if (context) {
            this.context = context;
            // TODO: add back
            // this.toolsPanel.manager = this.context.graph.pluginManager;

            // TODO: GraphEditor needs a way to set selected elements
            this.onContextChanged();
        } else {
            // No tabs
            this.context = null;
            this.onContextChanged();
        }
    }

    createNewTab() {
        this.newFile();
    }

    /* ------------------------------------ */


    menuEvent(e: MenuEvent) {
        switch (e) {
            case MenuEvent.NEW_FILE:
                this.windowService.createWindow("sinap-new-file").then((result: WindowInfo) => {
                    this.newFile(result.data);
                })
                break;
            case MenuEvent.LOAD_FILE:
                this.loadFile();
                break;
            case MenuEvent.SAVE_FILE:
                this.saveFile();
                break;
        }
    }

    saveFile() {
        this.fileService.requestFilename(true)
            .then((filename: string) => {
                if (!this.context) {
                    alert("No open graph to save");
                    return;
                }

                let graph = {
                    'sinap-file-format-version': "0.0.2",
                    'graph': this.serializerService.serialize(this.context.graph.core),
                };
                this.fileService.writeFile(filename, JSON.stringify(graph))
                    .catch((err) => {
                        alert(`Error occurred while saving to file ${filename}: ${err}.`);
                    });
            });
    }

    loadFile() {
        this.fileService.requestFilename(false)
            .then((filename: string) => {
                this.fileService.readFile(filename)
                    .then((data: string) => {
                        try {
                            let pojo = JSON.parse(data);

                            if (pojo['sinap-file-format-version'] != "0.0.2") {
                                throw "invalid file format version";
                            }

                            this.newFile(filename.substring(Math.max(filename.lastIndexOf("/"),
                                filename.lastIndexOf("\\")) + 1),
                                new Core.Graph(this.pluginService.getPlugin("dfa.sinap.graph-kind")));
                        } catch (e) {
                            alert(`Could not de-serialize graph: ${e}.`);
                        }
                    })
                    .catch((err) => {
                        alert(`Error reading file ${filename}: ${err}`);
                    });
            });
    }

    run(input: string): Promise<string> {
        if (this.context) {
            let interpreter = this.pluginService.getInterpreter(this.context.graph.core);
            return interpreter.then((program) => {
                return program.run(input);
            });
        } else {
            throw new Error("No Graph to Run");
        }
    }

    propertyChanged(event: [PropertiedEntity, keyof PropertiedEntityLists, string, string[]]) {
        // THIS IS SUPER DIRTY AND CJ SHOULD REALLY HOOK THE CHANGE DETECTOR
        // TODO: KILL THIS WITH FIRE
        let [entity, group, key, keyPath] = event;
        if (group == "drawableProperties") {
            const lst = entity.drawableProperties as Core.MappedPropertyList;
            const drawableKey = lst.key(key);
            this.graphEditor.update(entity as any, drawableKey);
        }
    }
    graphSelectionChanged(selected: Set<PropertiedEntity>) {
        let newSelectedEntity: PropertiedEntity | null = null;
        if (selected.size > 0) {
            for (let x of selected) {
                // this cast is safe because we know that the only Drawables that we
                // ever give the `graphEditor` are `Element`s
                newSelectedEntity = x;
                break;
            }
        } else {
            if (this.context) {
                newSelectedEntity = this.context.graph.core;
            } else {
                throw "How did graph selection change, there's no context? ";

            }
        }
        // ugly trick to silence the fact that things seem to get emitted too often
        // TODO, reduce the frequency things are emitted
        if (this.propertiesPanel.selectedEntity != newSelectedEntity) {
            this.propertiesPanel.selectedEntity = newSelectedEntity;
        }
    }
}

class TabContext {
    selectedDrawables = new Set<DrawableInterface>();
    constructor(public graph: Drawable.ConcreteGraph, public filename?: String) { };
}<|MERGE_RESOLUTION|>--- conflicted
+++ resolved
@@ -9,15 +9,10 @@
 
 import { Component, OnInit, ViewChild, ChangeDetectorRef } from "@angular/core";
 import { MenuService, MenuEventListener, MenuEvent } from "../../services/menu.service"
-<<<<<<< HEAD
-import { GraphEditorComponent, GraphContext, Drawable } from "../graph-editor/graph-editor.component"
-import { PluginService } from "../../services/plugin.service"
-import { WindowService, WindowInfo } from "../../services/window.service"
-=======
 import { GraphEditorComponent, Drawable as DrawableInterface } from "../graph-editor/graph-editor.component";
 import { PluginService } from "../../services/plugin.service";
 import { InterpreterError, Program } from "../../models/plugin";
->>>>>>> ff896566
+import { WindowService, WindowInfo } from "../../services/window.service"
 import { REPLComponent, REPLDelegate } from "../repl/repl.component"
 import { PropertiesPanelComponent, PropertiedEntity, PropertiedEntityLists } from "../properties-panel/properties-panel.component"
 import { ToolsPanelComponent } from "../tools-panel/tools-panel.component"
@@ -35,19 +30,11 @@
     selector: "sinap-main",
     templateUrl: "./main.component.html",
     styleUrls: ["./main.component.css"],
-<<<<<<< HEAD
-    providers: [MenuService, PluginService, WindowService]
-=======
-    providers: [MenuService, PluginService, FileService, SerializerService, SandboxService]
->>>>>>> ff896566
+    providers: [MenuService, PluginService, WindowService, FileService, SerializerService, SandboxService]
 })
 
 export class MainComponent implements OnInit, MenuEventListener, REPLDelegate, TabDelegate {
-<<<<<<< HEAD
-    constructor(private menu: MenuService, private pluginService: PluginService, private windowService: WindowService, private changeDetectorRef: ChangeDetectorRef) {
-=======
-    constructor(private menu: MenuService, private pluginService: PluginService, private fileService: FileService, private serializerService: SerializerService, private changeDetectorRef: ChangeDetectorRef) {
->>>>>>> ff896566
+    constructor(private menu: MenuService, private pluginService: PluginService, private windowService: WindowService, private fileService: FileService, private serializerService: SerializerService, private changeDetectorRef: ChangeDetectorRef) {
     }
 
     ngOnInit(): void {
