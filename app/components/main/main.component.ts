// File: main.component.ts
// Created by: CJ Dimaano
// Date created: October 10, 2016
//
// This is the main application component. It is used as the main UI display for
// presenting content to the user.
//


import { Component, OnInit, ViewChild, ChangeDetectorRef } from "@angular/core";
import { MenuService, MenuEventListener, MenuEvent } from "../../services/menu.service"
import { GraphEditorComponent, Drawable as DrawableInterface } from "../graph-editor/graph-editor.component";
import { PluginService } from "../../services/plugin.service";
import { Program } from "../../models/plugin";
import { WindowService } from "../../modal-windows/services/window.service"
import { ModalInfo, ModalType } from './../../models/modal-window'
import { REPLComponent, REPLDelegate } from "../repl/repl.component"
import { PropertiesPanelComponent, PropertiedEntity, PropertiedEntityLists } from "../properties-panel/properties-panel.component"
import { ToolsPanelComponent } from "../tools-panel/tools-panel.component"
import { TestPanelComponent } from "../test-panel/test-panel.component"
import { StatusBarComponent } from "../status-bar/status-bar.component"
import * as Drawable from "../../models/drawable"
import * as Core from "../../models/core"
import { SideBarComponent } from "../side-bar/side-bar.component"
import { TabBarComponent, TabDelegate } from "../tab-bar/tab-bar.component"
import { FileService } from "../../services/files.service";
import { SerializerService } from "../../services/serializer.service";
import { SandboxService } from "../../services/sandbox.service";
import * as MagicConstants from "../../models/constants-not-to-be-included-in-beta";

@Component({
    selector: "sinap-main",
    templateUrl: "./main.component.html",
    styleUrls: ["./main.component.css"],
    providers: [MenuService, PluginService, WindowService, FileService, SerializerService, SandboxService]
})

export class MainComponent implements OnInit, MenuEventListener, REPLDelegate, TabDelegate {
    constructor(private menu: MenuService, private pluginService: PluginService, private windowService: WindowService, private fileService: FileService, private serializerService: SerializerService, private changeDetectorRef: ChangeDetectorRef) {
    }

    ngOnInit(): void {
        this.repl.delegate = this;
        this.tabBar.delegate = this;
        this.menu.addEventListener(this);
    }

    ngAfterViewInit() {
        this.changeDetectorRef.detectChanges(); //http://stackoverflow.com/a/35243106 sowwwwwy...
    }

    @ViewChild(GraphEditorComponent)
    private graphEditor: GraphEditorComponent;

    @ViewChild(REPLComponent)
    private repl: REPLComponent;

    @ViewChild(PropertiesPanelComponent)
    private propertiesPanel: PropertiesPanelComponent;

    @ViewChild(ToolsPanelComponent)
    private toolsPanel: ToolsPanelComponent;

    @ViewChild("leftSideBar")
    private leftSideBar: SideBarComponent;

    @ViewChild("bottomSideBar")
    private bottomSideBar: SideBarComponent;

    @ViewChild(TestPanelComponent)
    private testComponent: TestPanelComponent;

    @ViewChild(TabBarComponent)
    private tabBar: TabBarComponent;

    public package = "Finite Automata";
    public barMessages = ["DFA", ""]

    private tabs: Map<Number, TabContext> = new Map<Number, TabContext>();
    private context: TabContext | null;

    @ViewChild(StatusBarComponent)
    private statusBar: StatusBarComponent;

<<<<<<< HEAD
    private onContextChanged() {
=======
    private getInterpreter(): Promise<Program> {
        const context = this.context;
        if (context) {
            const graph = this.serializerService.serialize(context.graph.core);
            return this.pluginService.getInterpreter(graph);
        } else {
            return Promise.reject("No graph context available");
        }
    }

    onContextChanged = () => { // arrow syntax to bind correct "this"
>>>>>>> 24fe45d7
        if (this.context) {
            this.context.graph.activeEdgeType = "DFAEdge";
            this.context.graph.activeNodeType = "DFANode";
            if (this.graphEditor) {
                this.graphEditor.redraw();
            }
            if (this.pluginService) {
                this.barMessages = [];

                if (this.context.graph.core.plugin.kind == MagicConstants.MACHINE_LEARNING_PLUGIN_KIND) {
                    this.package = "Machine Learning"
                } else {
<<<<<<< HEAD
=======
                    let interp = this.getInterpreter();
>>>>>>> 24fe45d7
                    this.package = "Finite Automata";
                    this.onChanges();
                }
            }
        }
    }

    private onChanges() {
        if (this.context && this.context.graph.core.plugin.kind == MagicConstants.DFA_PLUGIN_KIND) {
            let interp = this.pluginService.getInterpreter(this.context.graph.core);
            interp.then((program) => {
                this.barMessages = program.compilationMessages;
                this.testComponent.program = program;
            }).catch((err) => {
                this.barMessages = ["Compilation Error:", err];
            });
        }
    }

    newFile(f?: String, g?: Core.Graph) {
        const kind = this.toolsPanel.activeGraphType == "Machine Learning" ?
            MagicConstants.MACHINE_LEARNING_PLUGIN_KIND : MagicConstants.DFA_PLUGIN_KIND;

        this.pluginService.getPlugin(kind).then((plugin) => {
            g = g ? g : new Core.Graph(plugin);
            let filename = f ? f : "Untitled";
            let tabNumber = this.tabBar.newTab(filename);

            this.tabs.set(tabNumber, new TabContext(new Drawable.ConcreteGraph(g), filename));
            this.selectedTab(tabNumber);
        });
    }

    ngAfterViewChecked() {
        this.graphEditor.resize();
    }

    promptNewFile() {
        let [_, result] = this.windowService.createModal("sinap-new-file", ModalType.MODAL);

        result.then((result: string) => {
            this.newFile(result);
        });
    }


    /* ---------- TabBarDelegate ---------- */

    deletedTab(i: Number) {
        this.tabs.delete(i);
    }

    selectedTab(i: Number) {
        let context = this.tabs.get(i);
        if (context) {
            this.context = context;
            // TODO: add back
            // this.toolsPanel.manager = this.context.graph.pluginManager;

            // TODO: GraphEditor needs a way to set selected elements
            this.onContextChanged();
        } else {
            // No tabs
            this.context = null;
            this.onContextChanged();
        }
    }

    createNewTab() {
        this.promptNewFile();
    }

    /* ------------------------------------ */


    menuEvent(e: MenuEvent) {
        switch (e) {
            case MenuEvent.NEW_FILE:
                this.promptNewFile();
                break;
            case MenuEvent.LOAD_FILE:
                this.loadFile();
                break;
            case MenuEvent.SAVE_FILE:
                this.saveFile();
                break;
        }
    }

    saveFile() {
        this.fileService.requestFilename(true)
            .then((filename: string) => {
                if (!this.context) {
                    alert("No open graph to save");
                    return;
                }

                const pojo = this.serializerService.serialize(this.context.graph.core);

                this.fileService.writeFile(filename, JSON.stringify(pojo, null, 4))
                    .catch((err) => {
                        alert(`Error occurred while saving to file ${filename}: ${err}.`);
                    });
            });
    }

    loadFile() {
        this.fileService.requestFilename(false)
            .then((filename: string) => {
                this.fileService.readFile(filename)
                    .then((data: string) => {
                        try {
                            let pojo = JSON.parse(data);

                            if (pojo['sinap-file-format-version'] != "0.0.3") {
                                throw "invalid file format version";
                            }

                            this.serializerService.deserialize(pojo).then((graph) => {
                                this.newFile(filename, graph);
                            })
                                .catch((err) => {
                                    alert(`Could not read graph: ${err}.`);
                                });
                        } catch (e) {
                            alert(`Could not de-serialize graph: ${e}.`);
                        }
                    })
                    .catch((err) => {
                        alert(`Error reading file ${filename}: ${err}`);
                    });
            });
    }

    run(input: string): Promise<string> {
        let interpreter = this.getInterpreter()
            .catch((err) => {
                this.barMessages = ['Compilation error', err];
                return Promise.reject(err);
            });
        return interpreter.then((program) => {
            this.barMessages = program.compilationMessages;
            return program.run(input).then((obj: any): string => obj.toString());
        });
    }

    propertyChanged(event: [PropertiedEntity, keyof PropertiedEntityLists, string, string[]]) {
        this.onChanges();

        // THIS IS SUPER DIRTY AND CJ SHOULD REALLY HOOK THE CHANGE DETECTOR
        // TODO: KILL THIS WITH FIRE
        let [entity, group, key, keyPath] = event;
        if (group == "drawableProperties") {
            const lst = entity.drawableProperties as Core.MappedPropertyList;
            const drawableKey = lst.key(key);
            this.graphEditor.update(entity as any, drawableKey);
        }
    }

    graphSelectionChanged(selected: Set<PropertiedEntity>) {
        let newSelectedEntity: PropertiedEntity | null = null;
        if (selected.size > 0) {
            for (let x of selected) {
                // this cast is safe because we know that the only Drawables that we
                // ever give the `graphEditor` are `Element`s
                newSelectedEntity = x;
                break;
            }
        } else {
            if (this.context) {
                newSelectedEntity = this.context.graph.core;
            } else {
                throw "How did graph selection change, there's no context? ";

            }
        }
        // ugly trick to silence the fact that things seem to get emitted too often
        // TODO, reduce the frequency things are emitted
        if (this.propertiesPanel.selectedEntity != newSelectedEntity) {
            this.propertiesPanel.selectedEntity = newSelectedEntity;
        }
    }
}

class TabContext {
    selectedDrawables = new Set<DrawableInterface>();
    constructor(public graph: Drawable.ConcreteGraph, public filename?: String) { };
}<|MERGE_RESOLUTION|>--- conflicted
+++ resolved
@@ -82,9 +82,7 @@
     @ViewChild(StatusBarComponent)
     private statusBar: StatusBarComponent;
 
-<<<<<<< HEAD
-    private onContextChanged() {
-=======
+
     private getInterpreter(): Promise<Program> {
         const context = this.context;
         if (context) {
@@ -95,8 +93,9 @@
         }
     }
 
-    onContextChanged = () => { // arrow syntax to bind correct "this"
->>>>>>> 24fe45d7
+    private onContextChanged() {
+        this.barMessages = []
+
         if (this.context) {
             this.context.graph.activeEdgeType = "DFAEdge";
             this.context.graph.activeNodeType = "DFANode";
@@ -104,25 +103,19 @@
                 this.graphEditor.redraw();
             }
             if (this.pluginService) {
-                this.barMessages = [];
-
                 if (this.context.graph.core.plugin.kind == MagicConstants.MACHINE_LEARNING_PLUGIN_KIND) {
                     this.package = "Machine Learning"
                 } else {
-<<<<<<< HEAD
-=======
-                    let interp = this.getInterpreter();
->>>>>>> 24fe45d7
                     this.package = "Finite Automata";
                     this.onChanges();
                 }
             }
         }
-    }
+    };
 
     private onChanges() {
         if (this.context && this.context.graph.core.plugin.kind == MagicConstants.DFA_PLUGIN_KIND) {
-            let interp = this.pluginService.getInterpreter(this.context.graph.core);
+            let interp = this.getInterpreter();
             interp.then((program) => {
                 this.barMessages = program.compilationMessages;
                 this.testComponent.program = program;
