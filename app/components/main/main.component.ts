--- conflicted
+++ resolved
@@ -9,15 +9,9 @@
 
 import { Component, OnInit, ViewChild, ChangeDetectorRef } from "@angular/core";
 import { MenuService, MenuEventListener, MenuEvent } from "../../services/menu.service"
-<<<<<<< HEAD
-import { GraphEditorComponent, GraphContext, Drawable } from "../graph-editor/graph-editor.component"
-import { PluginService} from "../../services/plugin.service"
-import { Program } from "../../models/plugin";
-=======
 import { GraphEditorComponent, Drawable as DrawableInterface } from "../graph-editor/graph-editor.component";
 import { PluginService } from "../../services/plugin.service";
 import { InterpreterError, Program } from "../../models/plugin";
->>>>>>> c87ae6c5
 import { REPLComponent, REPLDelegate } from "../repl/repl.component"
 import { PropertiesPanelComponent, PropertiedEntity, PropertiedEntityLists } from "../properties-panel/properties-panel.component"
 import { ToolsPanelComponent } from "../tools-panel/tools-panel.component"
@@ -28,21 +22,14 @@
 import { SideBarComponent } from "../side-bar/side-bar.component"
 import { TabBarComponent, TabDelegate } from "../tab-bar/tab-bar.component"
 import { FileService } from "../../services/files.service";
-<<<<<<< HEAD
-import { SandboxService } from "../../services/sandbox.service"
-=======
 import { SerializerService } from "../../services/serializer.service";
->>>>>>> c87ae6c5
+import { SandboxService } from "../../services/sandbox.service";
 
 @Component({
     selector: "sinap-main",
     templateUrl: "./main.component.html",
     styleUrls: ["./main.component.css"],
-<<<<<<< HEAD
-    providers: [MenuService, PluginService, FileService, SandboxService]
-=======
-    providers: [MenuService, PluginService, FileService, SerializerService]
->>>>>>> c87ae6c5
+    providers: [MenuService, PluginService, FileService, SerializerService, SandboxService]
 })
 
 export class MainComponent implements OnInit, MenuEventListener, REPLDelegate, TabDelegate {
@@ -228,19 +215,10 @@
 
     run(input: string): Promise<string> {
         if (this.context) {
-<<<<<<< HEAD
-            let interpreter = this.pluginService.getInterpreter(this.context.graph);
+            let interpreter = this.pluginService.getInterpreter(this.context.graph.core);
             return interpreter.then((program) => {
                 return program.run(input);
             });
-=======
-            let interpreter = this.pluginService.getInterpreter(this.context.graph.core);
-            if (interpreter instanceof InterpreterError) {
-                return "ERROR: " + interpreter.message;
-            } else {
-                return interpreter.run(input) as string + "";
-            }
->>>>>>> c87ae6c5
         } else {
             throw new Error("No Graph to Run");
         }
