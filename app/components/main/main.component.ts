/**
 * @file `main.component.ts`
 *   Created on October 10, 2016
 *
 * @author CJ Dimaano
 *   <c.j.s.dimaano@gmail.com>
 *
 * @author Daniel James
 *   <daniel.s.james@icloud.com>
 *
 * @description
 *   This is the main application component. It is used as the main UI container
 *   for presenting content to the user.
 */


import { Component, OnInit, AfterViewInit, AfterViewChecked, ViewChild, ChangeDetectorRef, ElementRef, EventEmitter } from "@angular/core";
import { Program, Plugin, Model, readFile, NodePromise } from "sinap-core";

import { GraphEditorComponent } from "../graph-editor/graph-editor.component";

import { DynamicPanelComponent, DynamicPanelItem, DynamicTestPanelComponent } from "../dynamic-panel/dynamic-panel";
import { PropertiesPanelComponent, PropertiesPanelData } from "../properties-panel/properties-panel.component";
import { FilesPanelComponent, FilesPanelData } from "../files-panel/files-panel.component";
import { ToolsPanelComponent, ToolsPanelData } from "../tools-panel/tools-panel.component";
import { InputPanelComponent } from "../input-panel/input-panel.component";
import { TestPanelComponent } from "../test-panel/test-panel.component";

import { StatusBarComponent } from "../status-bar/status-bar.component";
import { TabBarComponent, TabDelegate } from "../tab-bar/tab-bar.component";
import { NewFileResult } from "../new-file/new-file.component";

import { GraphController, UndoableEvent } from "../../models/graph-controller";
import { MenuEventAction } from "../../models/menu";
import { ModalInfo, ModalType } from './../../models/modal-window';

import { PluginService } from "../../services/plugin.service";
import { WindowService } from "../../modal-windows/services/window.service";
import { MenuService, MenuEventListener, MenuEvent } from "../../services/menu.service";

import { TabContext } from "./tab-context";
import { PROPERTIES_ICON, TOOLS_ICON, FILES_ICON, INPUT_ICON, TEST_ICON } from "./icons";

import { ResizeEvent } from 'angular-resizable-element';
import { requestSaveFile, requestFiles, fileStat, compareFiles, writeData, getPath } from "../../util";

const remote = require('electron').remote;
const dialog = remote.dialog;

import * as path from "path";

@Component({
    selector: "sinap-main",
    templateUrl: "./main.component.html",
    styleUrls: ["./main.component.scss"],
    providers: [MenuService, PluginService, WindowService]
})
export class MainComponent implements OnInit, AfterViewInit, AfterViewChecked, MenuEventListener, TabDelegate {
    constructor(private menu: MenuService, private pluginService: PluginService, private windowService: WindowService, private changeDetectorRef: ChangeDetectorRef) {
        window.addEventListener("beforeunload", this.onClose);

        // Restore previously opened files.
        try {
            const openFilesJSON = localStorage.getItem("openFiles");
            if (openFilesJSON) {
                const openFilenames = JSON.parse(openFilesJSON) as string[];
                const selectedFile = localStorage.getItem("selectedFile");

                const promises = openFilenames.map((f) => {
                    return this.openFile(f);
                });

                if (selectedFile) {
                    Promise.all(promises).then(() => {
                        const found = [...this.tabs.entries()].find(([_, context]) => context.file !== undefined && compareFiles(selectedFile, context.file));
                        if (found) {
                            this.tabBar.active = found[0];
                        } else {
                            console.log("Unable to select previously selected file: ", selectedFile);
                        }
                    });
                }
            }
        } catch (e) {
            console.log(e);
        }
    }

    private propertiesPanelData = new PropertiesPanelData();
    // TODO: Keep this in sync with the directory for a loaded file, and remember last opened directory.
    private filesPanelData = new FilesPanelData("./examples");
    private toolsPanelData = new ToolsPanelData();

    private tabs = new Map<number, TabContext>();

    // Setup references to child components. These are setup by angular once ngAfterViewInit is called.
    @ViewChild(TabBarComponent) private tabBar: TabBarComponent;
    @ViewChild(StatusBarComponent) private statusBar: StatusBarComponent;
    @ViewChild(GraphEditorComponent) private graphEditor: GraphEditorComponent;
    @ViewChild("graphEditorContainer") private graphEditorContainer: ElementRef;
    @ViewChild("dynamicSidePanel") dynamicSidePanel: DynamicPanelComponent;
    @ViewChild("dynamicBottomPanel") dynamicBottomPanel: DynamicPanelComponent;

    sidePanels: DynamicPanelItem[];
    bottomPanels: DynamicPanelItem[];

    get maxSidePanelWidth() {
        return window.innerWidth / 2;
    }

    get minSidePanelWidth() {
        return 275;
    }

    get maxBottomPanelHeight() {
        return window.innerHeight - 55;
    }

    get minBottomPanelHeight() {
        return 175;
    }

    ngOnInit(): void {
        this.filesPanelData.openFile.asObservable().subscribe(this.openFile);
        this.sidePanels = [
            new DynamicPanelItem(FilesPanelComponent, this.filesPanelData, FILES_ICON.name, FILES_ICON.path)
        ];

        this.bottomPanels = [];

        this.tabBar.delegate = this;
        this.menu.addEventListener(this);
    }

    ngAfterViewInit() {
        this.dynamicSidePanel.width = 300;
        this.dynamicBottomPanel.height = 225;
    }

    ngAfterViewChecked() {
        // TODO: Let HTML resize this for us.
        this.graphEditor.height =
            this.graphEditorContainer.nativeElement.offsetHeight;
    }

    private _context?: TabContext;
    private set context(context: TabContext | undefined) {
        this._context = context;
        if (context) {
            this.toolsPanelData.graph = context.graph;
            this.filesPanelData.selectedFile = context.file;
            this.statusBar.info = context.statusBarInfo;

            context.graph.selectionChanged.asObservable().subscribe(evt => this.propertiesPanelData.selectedElements = evt);
            this.propertiesPanelData.selectedElements = context.graph.selectedElements;

            if (this.toolsPanelData.shouldDisplay && this.sidePanels.length < 3) {
                this.sidePanels = [
                    new DynamicPanelItem(PropertiesPanelComponent, this.propertiesPanelData, PROPERTIES_ICON.name, PROPERTIES_ICON.path),
                    new DynamicPanelItem(FilesPanelComponent, this.filesPanelData, FILES_ICON.name, FILES_ICON.path),
                    new DynamicPanelItem(ToolsPanelComponent, this.toolsPanelData, TOOLS_ICON.name, TOOLS_ICON.path)
                ];
            } else if (!this.toolsPanelData.shouldDisplay && this.sidePanels.length !== 2) {
                this.sidePanels = [
                    new DynamicPanelItem(PropertiesPanelComponent, this.propertiesPanelData, PROPERTIES_ICON.name, PROPERTIES_ICON.path),
                    new DynamicPanelItem(FilesPanelComponent, this.filesPanelData, FILES_ICON.name, FILES_ICON.path),
                ];
            }

            this.bottomPanels = [
                new DynamicPanelItem(InputPanelComponent, context.inputPanelData, INPUT_ICON.name, INPUT_ICON.path),
                new DynamicPanelItem(TestPanelComponent, context.testPanelData, TEST_ICON.name, TEST_ICON.path),
            ];
        } else {
            // Clear state
            this.filesPanelData.selectedFile = undefined;
            this.statusBar.info = undefined;
            this.toolsPanelData.graph = undefined;
            this.propertiesPanelData.selectedElements = undefined;
            this.sidePanels = [
                new DynamicPanelItem(FilesPanelComponent, this.filesPanelData, FILES_ICON.name, FILES_ICON.path)
            ];
            this.bottomPanels = [];
        }
    };

    /** Create a new tab and open it */
    newFile(kind: string[], file?: string, name?: string, content?: any) {
        // TODO: have a more efficient way to get kind.
        return this.pluginService.getPluginByKind(kind).then((plugin) => {
            const model = content ? Model.fromSerial(content, plugin) : new Model(plugin);

            const graph = new GraphController(model, plugin);
            const context = file ? TabContext.getSavedTabContext(graph, plugin, kind, file) :
                TabContext.getUnsavedTabContext(graph, plugin, kind, name);

            let tabNumber = this.tabBar.newTab(context);
            this.tabs.set(tabNumber, context);

            this.selectedTab(tabNumber);
        });
    }

    onClose = (e: any): any => {
        // Save what files are open
        const openFiles = ([...this.tabs.values()]
            .map((context) => context.file)
            .filter((path) => path !== undefined) as string[])
            .map((f) => getPath(f));
        localStorage.setItem("openFiles", JSON.stringify(openFiles));

        // Save what file is open
        localStorage.removeItem("selectedFile");
        if (this._context) {
            if (this._context.file) {
                localStorage.setItem("selectedFile", getPath(this._context.file));
            }
        }

        // TODO: Figure out WTF Electron is doing
        // const isDirty = [...this.tabs.values()].map((context) => context.file.dirty).reduce((dirty, accum) => (dirty || accum), false);
        // if (isDirty) {
        //     return confirm('You have unsaved files, are you sure you wish to quit?');
        // }
    }

<<<<<<< HEAD
    async launchPluginManager() {
        try {
            const [info, result] = this.windowService.createModal("plugin-manager", ModalType.MODAL);
            await result;
        } catch (e) {
            console.log(e);
        } finally {
            await this.pluginService.reload();
        }
=======

    private makeChangeNotifier(context: TabContext) {
        return (change: UndoableEvent) => {
            context.compileProgram();
        };
    }

    launchPluginManager() {
        this.pluginService.pluginData.then((pluginData) => {
            this.windowService.createModal("plugin-manager", ModalType.MODAL, pluginData.map((d) => {
                return {
                    // TODO: Not make these getters, so this class can be serialized.
                    description: d.description,
                    interpreterInfo: d.interpreterInfo,
                    packageJson: d.packageJson,
                    pluginKind: d.pluginKind,
                };
            }));
        });
>>>>>>> 1a6354f3
    }

    promptNewFile() {
        this.pluginService.pluginData.then((pluginData) => {
            let [_, result] = this.windowService.createModal("sinap-new-file", ModalType.MODAL, pluginData);
            result.then((result?: NewFileResult) => {
                if (result) {
                    this.newFile(result.kind, undefined, result.name);
                }
            }).catch(e => console.log(e));
        });
    }

    saveFile(context: TabContext) {
        // file should NOT be null.
        context.save().then(() => {
            this.changeDetectorRef.detectChanges();
        });
    }

    saveAsFile() {
        if (this._context) {
            const c = this._context;
            requestSaveFile(c.file).then(file => {
                if (file === c.file) {
                    this.saveFile(c);
                } else {
                    this.closeFile(file);
                    this.saveToFile(c, file).then(() => this.openFile(file));
                }
            }).catch(e => console.log(e));
        }
    }

    saveToFile(context: TabContext, file: string) {
        return writeData(context.getRawData(), file);
    }

    requestOpenFile() {
        requestFiles().then(files => files.forEach(file => this.openFile(file))).catch(e => console.log(e));
    }

    openFile = (file: string) => {
        return new Promise((resolve, reject) => {
            const entry = [...this.tabs.entries()].find(([_, context]) => context.file !== undefined && compareFiles(file, context.file));
            if (entry) {
                this.tabBar.active = entry[0];
                resolve();
            } else {
                readFile(file).then((content) => {
                    const pojo = JSON.parse(content);
                    this.newFile(pojo.kind, file, undefined, pojo.graph).then(() => resolve()).catch(reject);
                }).catch((e) => {
                    reject(e);
                });
            }
        });
    }

    closeFile(file: string) {
        const entry = [...this.tabs.entries()].find(([_, context]) => file === context.file);
        if (entry) {
            this.tabBar.deleteTab(entry[0]);
        }
    }

    /**
     * Return true if the focused element is a child of an element with an `id` of `childOf`
     */
    private focusIsChildOf(childOf: string) {
        let el: Element | null = document.activeElement;
        while (el && document.hasFocus()) {
            if (el.id === childOf)
                return true;
            el = el.parentElement;
        }
        return false;
    }




    /* ---------- TabBarDelegate ---------- */
    canDeleteTab(i: number) {
        const toDelete = this.tabs.get(i);
        if (!toDelete || !toDelete.unsaved) {
            return Promise.resolve(true);
        } else {
            return new Promise((resolve) => {
                dialog.showMessageBox(remote.BrowserWindow.getFocusedWindow(), {
                    type: "question",
                    buttons: ["Save", "Don't Save", "Cancel"],
                    defaultId: 2,
                    cancelId: 2,
                    message: "Save file before closing?",
                    detail: toDelete.file
                }, (choice) => {
                    if (choice === 0) {
                        toDelete.save().then(() => resolve(true)).catch(() => resolve(false));
                    } else resolve(choice === 1);
                });
            });

        }
    }

    deletedTab(i: number) {
        const toDelete = this.tabs.get(i);
        this.tabs.delete(i);
    }

    selectedTab(i: number) {
        let context = this.tabs.get(i);
        if (context) {
            this.context = context;
        } else {
            // No tabs
            this.context = undefined;
        }
    }

    createNewTab() {
        this.promptNewFile();
    }
    /* ------------------------------------ */


    /* ---------- MenuEventListener ---------- */
    menuEvent(e: MenuEvent) {
        switch (e.action) {
            case MenuEventAction.NEW_FILE:
                this.promptNewFile();
                break;
            case MenuEventAction.OPEN_FILE:
                this.requestOpenFile();
                break;
            case MenuEventAction.SAVE_FILE:
                if (this._context) {
                    this.saveFile(this._context);
                }
                break;
            case MenuEventAction.SAVE_AS_FILE:
                this.saveAsFile();
                break;
            case MenuEventAction.DELETE:
                if (this.focusIsChildOf("graph-editor-container")) {
                    if (this.graphEditor.graph)
                        this.graphEditor.graph.deleteSelected();
                    e.preventDefault();
                }
                break;
            case MenuEventAction.SELECT_ALL:
                // TODO:
                // Windows seems to be intercepting this call altogether
                // regardless of what has focus; i.e., this code never gets
                // executed when the user presses `ctrl+a`. Selecting the menu
                // item on Windows, however, does trigger this event.
                // console.log(e);
                if (this.focusIsChildOf("graph-editor-container")) {
                    if (this.graphEditor.graph)
                        this.graphEditor.graph.selectAll();
                    e.preventDefault();
                }
                break;
            case MenuEventAction.CLOSE:
                if (this._context) {
                    const found = [...this.tabs.entries()].find((v) => v[1] === this._context);
                    if (found) {
                        this.tabBar.deleteTab(found[0]);
                    }
                    e.preventDefault();
                }
                break;
            case MenuEventAction.PREVIOUS_TAB:
                this.tabBar.selectPreviousTab();
                break;
            case MenuEventAction.NEXT_TAB:
                this.tabBar.selectNextTab();
                break;
            case MenuEventAction.UNDO:
                if (!this.focusIsChildOf("bottom-panel-group") && this._context) {
                    this._context.undo();
                    e.preventDefault();
                }
                break;
            case MenuEventAction.REDO:
                if (!this.focusIsChildOf("bottom-panel-group") && this._context) {
                    this._context.redo();
                    e.preventDefault();
                }
                break;
            case MenuEventAction.CUT:
                if (this.focusIsChildOf("graph-editor-container")) {
                    if (this.graphEditor.graph)
                        this.graphEditor.saveSelection(true);
                    e.preventDefault();
                }
                break;
            case MenuEventAction.COPY:
                if (this.focusIsChildOf("graph-editor-container")) {
                    if (this.graphEditor.graph)
                        this.graphEditor.saveSelection();
                    e.preventDefault();
                }
                break;
            case MenuEventAction.PASTE:
                if (this.focusIsChildOf("graph-editor-container")) {
                    if (this.graphEditor.graph)
                        this.graphEditor.cloneSelection();
                    e.preventDefault();
                }
                break;
            case MenuEventAction.MANAGE_PLUGINS:
                this.launchPluginManager();
                break;
            case MenuEventAction.REFRESH_PLUGINS:
                this.pluginService.reload();
                break;
        }
    }
    /* --------------------------------------- */


    /* ---------- Zoom Slider ---------- */


    private updateZoom(value: number) {
        if (this._context) {
            this._context.graph.drawable.scale = value;
        }
    }

    private isFullscreen() {
        return this.dynamicBottomPanel.isCollapsed && this.dynamicSidePanel.isCollapsed;
    }

    private toggleFullscreen() {
        const hide = !this.isFullscreen();

        this.dynamicSidePanel.isCollapsed = hide;
        this.dynamicBottomPanel.isCollapsed = hide;
    }


    /* -------------------------------------- */
}<|MERGE_RESOLUTION|>--- conflicted
+++ resolved
@@ -224,24 +224,6 @@
         // }
     }
 
-<<<<<<< HEAD
-    async launchPluginManager() {
-        try {
-            const [info, result] = this.windowService.createModal("plugin-manager", ModalType.MODAL);
-            await result;
-        } catch (e) {
-            console.log(e);
-        } finally {
-            await this.pluginService.reload();
-        }
-=======
-
-    private makeChangeNotifier(context: TabContext) {
-        return (change: UndoableEvent) => {
-            context.compileProgram();
-        };
-    }
-
     launchPluginManager() {
         this.pluginService.pluginData.then((pluginData) => {
             this.windowService.createModal("plugin-manager", ModalType.MODAL, pluginData.map((d) => {
@@ -254,7 +236,6 @@
                 };
             }));
         });
->>>>>>> 1a6354f3
     }
 
     promptNewFile() {
