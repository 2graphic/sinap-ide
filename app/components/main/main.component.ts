--- conflicted
+++ resolved
@@ -7,28 +7,10 @@
 //
 
 
-<<<<<<< HEAD
-import { Component, OnInit, ViewChild, ChangeDetectorRef } from "@angular/core";
-import { MenuService, MenuEventListener, MenuEvent } from "../../services/menu.service";
-import { GraphEditorComponent } from "../graph-editor/graph-editor.component";
-import { PluginService } from "../../services/plugin.service";
-import { WindowService } from "../../modal-windows/services/window.service";
-import { ModalInfo, ModalType } from "./../../models/modal-window";
-import { REPLComponent, REPLDelegate } from "../repl/repl.component";
-import { PropertiesPanelComponent, PropertiedEntity, PropertiedEntityLists } from "../properties-panel/properties-panel.component";
-import { ToolsPanelComponent } from "../tools-panel/tools-panel.component";
-import { TestPanelComponent } from "../test-panel/test-panel.component";
-import { StatusBarComponent } from "../status-bar/status-bar.component";
-import { MainGraph } from "../../models/main-graph";
-import { CoreElement, CoreElementKind } from "sinap-core";
-import { SideBarComponent } from "../side-bar/side-bar.component";
-import { TabBarComponent, TabDelegate } from "../tab-bar/tab-bar.component";
-import { FileService } from "../../services/files.service";
-=======
 import { Component, OnInit, ViewChild, ChangeDetectorRef, ElementRef } from "@angular/core";
 import { MenuService, MenuEventListener, MenuEvent } from "../../services/menu.service";
 import { MenuEventAction } from "../../models/menu";
-import { GraphEditorComponent, Drawable as DrawableInterface } from "../graph-editor/graph-editor.component";
+import { GraphEditorComponent } from "../graph-editor/graph-editor.component";
 import { PluginService } from "../../services/plugin.service";
 import { Program } from "../../models/plugin";
 import { WindowService } from "../../modal-windows/services/window.service"
@@ -38,13 +20,12 @@
 import { ToolsPanelComponent } from "../tools-panel/tools-panel.component"
 import { TestPanelComponent } from "../test-panel/test-panel.component"
 import { StatusBarComponent } from "../status-bar/status-bar.component"
-import * as Drawable from "../../models/drawable"
-import * as Core from "../../models/core"
+import { MainGraph } from "../../models/main-graph";
+import { CoreElement, CoreElementKind } from "sinap-core";
 import { SideBarComponent } from "../side-bar/side-bar.component"
 import { TabBarComponent, TabDelegate } from "../tab-bar/tab-bar.component"
 import { FileService, LocalFileService, File } from "../../services/files.service";
 import { SerializerService } from "../../services/serializer.service";
->>>>>>> 3b0db71c
 import { SandboxService } from "../../services/sandbox.service";
 import * as MagicConstants from "../../models/constants-not-to-be-included-in-beta";
 
@@ -52,19 +33,11 @@
     selector: "sinap-main",
     templateUrl: "./main.component.html",
     styleUrls: ["./main.component.css"],
-<<<<<<< HEAD
-    providers: [MenuService, PluginService, WindowService, FileService, SandboxService]
-})
-
-export class MainComponent implements OnInit, MenuEventListener, REPLDelegate, TabDelegate {
-    constructor(private menu: MenuService, private pluginService: PluginService, private windowService: WindowService, private fileService: FileService, private changeDetectorRef: ChangeDetectorRef) {
-=======
     providers: [MenuService, PluginService, WindowService, LocalFileService, SerializerService, SandboxService]
 })
 
 export class MainComponent implements OnInit, MenuEventListener, REPLDelegate, TabDelegate {
     constructor(private menu: MenuService, private pluginService: PluginService, private windowService: WindowService, private fileService: LocalFileService, private serializerService: SerializerService, private changeDetectorRef: ChangeDetectorRef) {
->>>>>>> 3b0db71c
     }
 
     ngOnInit(): void {
@@ -128,7 +101,10 @@
         g = g ? g : [];
         let filename = f ? f : "Untitled";
         let tabNumber = this.tabBar.newTab(filename);
-        this.tabs.set(tabNumber, new TabContext(new MainGraph(g, plugin), filename));
+        // TODO:
+        // Fix conflict
+        // this.tabs.set(tabNumber, new TabContext(new MainGraph(g, plugin), filename));
+        
         this.selectedTab(tabNumber);
     }
 
@@ -233,39 +209,18 @@
                     return;
                 }
 
-<<<<<<< HEAD
-                // let graph = this.context.graph.core.serialize();
-                // this.fileService.writeFile(filename, JSON.stringify(graph))
+                // TODO:
+                // Fix conflict.
+                // const pojo = this.serializerService.serialize(this.context.graph.core);
+
+                // file.writeData(JSON.stringify(pojo, null, 4))
                 //     .catch((err) => {
-                //         alert(`Error occurred while saving to file ${filename}: ${err}.`);
+                //         alert(`Error occurred while saving to file ${file.name}: ${err}.`);
                 //     });
-=======
-                const pojo = this.serializerService.serialize(this.context.graph.core);
-
-                file.writeData(JSON.stringify(pojo, null, 4))
-                    .catch((err) => {
-                        alert(`Error occurred while saving to file ${file.name}: ${err}.`);
-                    });
->>>>>>> 3b0db71c
             });
     }
 
     loadFile() {
-<<<<<<< HEAD
-        this.fileService.requestFilename(false)
-            .then((filename: string) => {
-                this.fileService.readFile(filename)
-                    .then((data: string) => {
-                        try {
-                            let pojo = JSON.parse(data);
-
-                            if (pojo['sinap-file-format-version'] != "0.0.3") {
-                                throw "invalid file format version";
-                            }
-                        } catch (e) {
-                            alert(`Could not de-serialize graph: ${e}.`);
-                        }
-=======
         this.fileService.requestFiles()
             .then((files: File[]) => {
                 for (const file of files) {
@@ -273,7 +228,6 @@
                         const pojo = JSON.parse(data);
                         return this.serializerService.deserialize(pojo)
                             .then((graph) => this.newFile(file.name, graph));
->>>>>>> 3b0db71c
                     })
                         .catch((err: any) => alert(`Error reading file ${file.name}: ${err}`));
                 }
