// File: main.component.ts
// Created by: CJ Dimaano
// Date created: October 10, 2016
//
// This is the main application component. It is used as the main UI display for
// presenting content to the user.
//


import { Component, OnInit, ViewChild, ChangeDetectorRef, ElementRef } from "@angular/core";
import { MenuService, MenuEventListener, MenuEvent } from "../../services/menu.service";
import { MenuEventAction } from "../../models/menu";
import { GraphEditorComponent } from "../graph-editor/graph-editor.component";
import { PluginService, Program, Output } from "../../services/plugin.service";
import { WindowService } from "../../modal-windows/services/window.service"
import { ModalInfo, ModalType } from './../../models/modal-window'
import { REPLComponent, REPLDelegate } from "../repl/repl.component"
import { PropertiesPanelComponent } from "../properties-panel/properties-panel.component"
import { ToolsPanelComponent } from "../tools-panel/tools-panel.component"
import { TestPanelComponent } from "../test-panel/test-panel.component"
import { StatusBarComponent } from "../status-bar/status-bar.component"
import { GraphController, UndoableAdd, UndoableChange, UndoableDelete, UndoableEvent } from "../../models/graph-controller";
import { CoreElement, CoreModel, CoreElementKind } from "sinap-core";
import { SideBarComponent } from "../side-bar/side-bar.component"
import { TabBarComponent, TabDelegate } from "../tab-bar/tab-bar.component"
import { FileService, LocalFileService, File } from "../../services/files.service";
import { SandboxService } from "../../services/sandbox.service";
import * as MagicConstants from "../../models/constants-not-to-be-included-in-beta";

@Component({
    selector: "sinap-main",
    templateUrl: "./main.component.html",
<<<<<<< HEAD
    styleUrls: ["./main.component.scss"],
    providers: [MenuService, PluginService, WindowService, LocalFileService, SerializerService, SandboxService]
=======
    styleUrls: ["./main.component.css"],
    providers: [MenuService, PluginService, WindowService, LocalFileService, SandboxService]
>>>>>>> 7dc3eb1a
})

export class MainComponent implements OnInit, MenuEventListener, REPLDelegate, TabDelegate {
    constructor(private menu: MenuService, private pluginService: PluginService, private windowService: WindowService, private fileService: LocalFileService, private changeDetectorRef: ChangeDetectorRef) {
    }

    ngOnInit(): void {
        this.repl.delegate = this;
        this.tabBar.delegate = this;
        this.menu.addEventListener(this);
    }

    ngAfterViewInit() {
        if (process.env.ENV !== 'production') {
            this.newFile();
            this.changeDetectorRef.detectChanges();
        }
    }

    @ViewChild(GraphEditorComponent)
    private graphEditor: GraphEditorComponent;

    @ViewChild(REPLComponent)
    private repl: REPLComponent;

    @ViewChild(PropertiesPanelComponent)
    private propertiesPanel: PropertiesPanelComponent;

    @ViewChild(ToolsPanelComponent)
    private toolsPanel: ToolsPanelComponent;

    @ViewChild("leftPanelBar")
    private leftPanelBar: SideBarComponent;

    @ViewChild("bottomPanelBar")
    private bottomPanelBar: SideBarComponent;

    @ViewChild(TestPanelComponent)
    private testComponent: TestPanelComponent;

    @ViewChild(TabBarComponent)
    private tabBar: TabBarComponent;

    public package = "Finite Automata";
    public barMessages: string[] = []

    private tabs: Map<Number, TabContext> = new Map<Number, TabContext>();
    private context: TabContext | null;

    @ViewChild(StatusBarComponent)
    private statusBar: StatusBarComponent;

    private onContextChanged() {
        if (this.context) {
            if (this.graphEditor) {
                this.graphEditor.redraw();
            }
            if (this.pluginService) {
            }
        }
    };

    private makeChangeNotifier(context: TabContext) {
        return (change: UndoableEvent) => {
            // Something like this.changes.get(context).add(change)
            console.log(context.graph, change);
            this.getProgram(context).then(program => {
                this.updateStatusBar(program);
                this.testComponent.program = program;
            });
        }
    }

    private updateStatusBar(program: Program) {
        let validation = program.validate();
        validation.unshift("DFA");
        this.barMessages = validation;
    }

    private getProgram(context: TabContext) {
        return this.pluginService.getProgram(context.graph.plugin, context.graph.core);
    }

    newFile(f?: String, g?: CoreModel) {
        const kind = this.toolsPanel.activeGraphType == "Machine Learning" ?
            MagicConstants.MACHINE_LEARNING_PLUGIN_KIND : MagicConstants.DFA_PLUGIN_KIND;

        const plugin = this.pluginService.getPlugin(kind);
        g = g ? g : new CoreModel(plugin);

        let filename = f ? f : "Untitled";
        let tabNumber = this.tabBar.newTab(filename);

        const graph = new GraphController(g, plugin);
        const context = new TabContext(graph, filename);

        this.getProgram(context).then(program => {
            this.updateStatusBar(program);
        });

        graph.changed.asObservable().subscribe(this.makeChangeNotifier(context));

        this.tabs.set(tabNumber, context);
        this.selectedTab(tabNumber);
    }

    ngAfterViewChecked() {
        this.graphEditor.resize();
    }

    promptNewFile() {
        let [_, result] = this.windowService.createModal("sinap-new-file", ModalType.MODAL);

        result.then((result: string) => {
            this.newFile(result);
        });
    }


    /* ---------- TabBarDelegate ---------- */

    deletedTab(i: Number) {
        this.tabs.delete(i);
    }

    selectedTab(i: Number) {
        let context = this.tabs.get(i);
        if (context) {
            this.context = context;
            // TODO: add back
            // this.toolsPanel.manager = this.context.graph.pluginManager;

            this.onContextChanged();
        } else {
            // No tabs
            this.context = null;
            this.onContextChanged();
        }
    }

    createNewTab() {
        this.promptNewFile();
    }

    /* ------------------------------------ */


    menuEvent(e: MenuEvent) {
        switch (e.action) {
            case MenuEventAction.NEW_FILE:
                this.promptNewFile();
                break;
            case MenuEventAction.LOAD_FILE:
                this.loadFile();
                break;
            case MenuEventAction.SAVE_FILE:
                this.saveFile();
                break;
            case MenuEventAction.CUT:
                if (this.focusIsChildOf("editor-panel")) {
                    this.graphEditor.cut();
                    e.preventDefault();
                }
                break;
            case MenuEventAction.COPY:
                if (this.focusIsChildOf("editor-panel")) {
                    this.graphEditor.copy();
                    e.preventDefault();
                }
                break;
            case MenuEventAction.PASTE:
                if (this.focusIsChildOf("editor-panel")) {
                    this.graphEditor.paste();
                    e.preventDefault();
                }
                break;
        }
    }

    /**
     * Return true if the focused element is a child of an element with an `id` of `childOf`
     */
    private focusIsChildOf(childOf: string) {
        function elementIsChildOf(element: Element, id: string): boolean {
            while (element.parentElement) {
                if (element.parentElement.id == id) {
                    return true;
                } else {
                    return elementIsChildOf(element.parentElement, id);
                }
            }

            return false;
        }

        return document.hasFocus() && elementIsChildOf(document.activeElement, childOf);
    }

    saveFile() {
        this.fileService.requestSaveFile()
            .then((file: File) => {
                if (!this.context) {
                    alert("No open graph to save");
                    return;
                }

                const pojo = this.context.graph.core.serialize();

                file.writeData(JSON.stringify(pojo, null, 4))
                    .catch((err) => {
                        alert(`Error occurred while saving to file ${file.name}: ${err}.`);
                    });
            });
    }

    loadFile() {
        this.fileService.requestFiles()
            .then((files: File[]) => {
                for (const file of files) {
                    file.readData().then(f => {
                        // TODO: use correct plugin
                        const plugin = this.pluginService.getPlugin(MagicConstants.DFA_PLUGIN_KIND);
                        this.newFile(file.name, new CoreModel(plugin, JSON.parse(f)));
                    })
                }
            });
    }

    run(input: string): Promise<Output> {
        if (this.context) {
            return this.getProgram(this.context).then(a => {
                return a.run(input);
            });
        } else {
            throw new Error("No Graph to Run");
        }
    }
}

class TabContext {
    constructor(public graph: GraphController, public filename?: String) { };
}<|MERGE_RESOLUTION|>--- conflicted
+++ resolved
@@ -30,13 +30,8 @@
 @Component({
     selector: "sinap-main",
     templateUrl: "./main.component.html",
-<<<<<<< HEAD
     styleUrls: ["./main.component.scss"],
-    providers: [MenuService, PluginService, WindowService, LocalFileService, SerializerService, SandboxService]
-=======
-    styleUrls: ["./main.component.css"],
     providers: [MenuService, PluginService, WindowService, LocalFileService, SandboxService]
->>>>>>> 7dc3eb1a
 })
 
 export class MainComponent implements OnInit, MenuEventListener, REPLDelegate, TabDelegate {
