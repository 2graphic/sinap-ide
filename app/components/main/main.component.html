--- conflicted
+++ resolved
@@ -1,19 +1,3 @@
-<<<<<<< HEAD
-<div class="flex-container-row full-size">
-  <div id="left-panels-group" #leftPanelsGroup class="flex-container-column"
-      [style.width.px]="leftPanelWidth"
-      mwlResizable [resizeEdges]="{right: true}" (resizing)="resizing(leftPanelsGroup, $event)">
-    <sinap-side-bar #leftPanelBar class="panel-bar-horizontal" [vertical]="false" [title]="true" [icons]="leftPanelIcons">
-      </sinap-side-bar>
-      <div id="left-panels">
-        <sinap-properties-panel [hidden]="!(leftPanelBar.active == 'Properties')" [selectedElements]="_context ? _context.graph.selectedElements : undefined">
-        </sinap-properties-panel>
-        <sinap-tools-panel [hidden]="!(leftPanelBar.active == 'Tools')">
-        </sinap-tools-panel>
-        <sinap-files-panel [hidden]="!(leftPanelBar.active == 'Files')" (openFile)="openFile($event)">
-        </sinap-files-panel>
-      </div>
-=======
 <div id="window">
 
   <div id="left-panel-group">
@@ -21,7 +5,6 @@
                    [panels]="sidePanels"
                    [maximumWidth]="maxSidePanelWidth"
                    [minimumWidth]="minSidePanelWidth"></dynamic-panel>
->>>>>>> a900adee
   </div>
 
   <div id="right-panel-group">
