/**
 * @file `properties-panel.component.ts`
 *   Created on November 26, 2016
 *
 * @author Daniel James
 *   <daniel.s.james@icloud.com>
 *
 * @author CJ Dimaano
 *   <c.j.s.dimaano@gmail.com>
 *
 * @see {@link https://angular.io/docs/ts/latest/cookbook/dynamic-component-loader.html}
 */


<<<<<<< HEAD
import { Component, Input } from "@angular/core";
import { Bridge } from "../../models/graph-controller";
import { Type, UnionType, WrappedScriptObjectType, isUnionType, PluginTypeEnvironment, CoreValue, CoreObjectValue } from "sinap-core";
=======
import { Component, Input, EventEmitter } from "@angular/core";
import { BridgingProxy } from "../../models/graph-controller";
import { Type, UnionType, WrappedScriptObjectType, isUnionType } from "sinap-core";
import { PanelComponent } from "../dynamic-panel/dynamic-panel";


export class PropertiesPanelData {
    private _selectedElements: Set<BridgingProxy> | null
    = null;

    get selectedElements() {
        return this._selectedElements;
    }

    set selectedElements(value: Set<BridgingProxy> | null) {
        this._selectedElements = value;
        this.selectedElementsChanged.emit(value);
    }

    readonly selectedElementsChanged
    = new EventEmitter<Set<BridgingProxy> | null>();
}

>>>>>>> a900adee

@Component({
    selector: "sinap-properties-panel",
    templateUrl: "./properties-panel.component.html",
    styleUrls: ["./properties-panel.component.scss"],
})
export class PropertiesPanelComponent implements PanelComponent<PropertiesPanelData> {
    private isEmpty = true;
    private fieldNames: string[];
    private fields: { [a: string]: [string, string, Type<PluginTypeEnvironment>][] };
    private element: { [a: string]: any };
    private lookupSinapType: (a: string) => Type<PluginTypeEnvironment>;
    private lookupPluginType: (a: string) => Type<PluginTypeEnvironment>;
    private isUnionType = isUnionType;

    private pluginValue: CoreObjectValue<PluginTypeEnvironment> | undefined;
    private drawableValue: CoreObjectValue<PluginTypeEnvironment> | undefined;
    private elementKind: string | undefined;

<<<<<<< HEAD
    unionValues(t: UnionType<PluginTypeEnvironment>) {
=======
    set data(value: PropertiesPanelData) {
        if (value) {
            value.selectedElementsChanged.asObservable().subscribe(this.updateSelectedElements);
            this.updateSelectedElements(value.selectedElements);
        }
    }


    private unionValues(t: UnionType) {
>>>>>>> a900adee
        // substring necessary to strip the quote marks off the types
        // that is, the union.types looks like ['"option a"', '"option b"', ...]
        return [...t.types].map(t => t.name.substring(1, t.name.length - 1));
    }

    private clear() {
        this.isEmpty = true;
        this.fields = {};
        this.fieldNames = [];
        this.pluginValue = undefined;
        this.drawableValue = undefined;
        this.elementKind = undefined;
    }

<<<<<<< HEAD
    @Input()
    set selectedElements(elements: Set<Bridge> | undefined) {
        if (elements === undefined) {
=======
    updateSelectedElements = (elements: Set<BridgingProxy> | null) => {
        if (elements === null) {
>>>>>>> a900adee
            this.clear();
        } else {
            const bridge = elements.values().next().value;
            const values = [...(bridge.core.values).values()];
            this.pluginValue = values[0] as CoreObjectValue<PluginTypeEnvironment>;
            this.elementKind = bridge.core.pluginType.name;
            this.drawableValue = values[1] as CoreObjectValue<PluginTypeEnvironment>;
            this.isEmpty = false;

            // const bridge = elements.values().next().value;
            // const drawableType = bridge.graph.plugin.typeEnvironment.drawableTypes.get(bridge.core.kind) !;

            // if (bridge.core.type instanceof WrappedScriptObjectType) {
            //     const pluginType = bridge.core.type;

            //     // TODO: move this to function
            //     const pluginFields = [...pluginType.members.entries()].map(([n, t]) => [n, pluginType.prettyNames.get(n), t] as [string, string, Type<PluginTypeEnvironment>]);
            //     const drawableFields = [...drawableType.members.entries()]
            //         .filter(([n, _]) => !pluginType.members.has(n))
            //         .map(([n, t]) => [n, drawableType.prettyNames.get(n), t] as [string, string, Type<PluginTypeEnvironment>]);

            //     this.fields = {
            //         "General": pluginFields,
            //         "Drawable": drawableFields
            //     };
            //     this.fieldNames = Object.keys(this.fields);
            //     this.element = bridge.proxy;

            //     this.lookupSinapType = (a: string) => bridge.graph.plugin.typeEnvironment.lookupSinapType(a);
            //     this.lookupPluginType = (a: string) => bridge.graph.plugin.typeEnvironment.lookupPluginType(a);
            // } else {
            //     this.clear();
            // }
        }
    }
}<|MERGE_RESOLUTION|>--- conflicted
+++ resolved
@@ -12,35 +12,28 @@
  */
 
 
-<<<<<<< HEAD
-import { Component, Input } from "@angular/core";
+import { Component, Input, EventEmitter } from "@angular/core";
 import { Bridge } from "../../models/graph-controller";
-import { Type, UnionType, WrappedScriptObjectType, isUnionType, PluginTypeEnvironment, CoreValue, CoreObjectValue } from "sinap-core";
-=======
-import { Component, Input, EventEmitter } from "@angular/core";
-import { BridgingProxy } from "../../models/graph-controller";
-import { Type, UnionType, WrappedScriptObjectType, isUnionType } from "sinap-core";
+import { Value } from "sinap-types";
 import { PanelComponent } from "../dynamic-panel/dynamic-panel";
 
 
 export class PropertiesPanelData {
-    private _selectedElements: Set<BridgingProxy> | null
-    = null;
+    private _selectedElements?: Set<Bridge>;
 
     get selectedElements() {
         return this._selectedElements;
     }
 
-    set selectedElements(value: Set<BridgingProxy> | null) {
+    set selectedElements(value: Set<Bridge> | undefined) {
         this._selectedElements = value;
         this.selectedElementsChanged.emit(value);
     }
 
     readonly selectedElementsChanged
-    = new EventEmitter<Set<BridgingProxy> | null>();
+    = new EventEmitter<Set<Bridge> | undefined>();
 }
 
->>>>>>> a900adee
 
 @Component({
     selector: "sinap-properties-panel",
@@ -49,20 +42,7 @@
 })
 export class PropertiesPanelComponent implements PanelComponent<PropertiesPanelData> {
     private isEmpty = true;
-    private fieldNames: string[];
-    private fields: { [a: string]: [string, string, Type<PluginTypeEnvironment>][] };
-    private element: { [a: string]: any };
-    private lookupSinapType: (a: string) => Type<PluginTypeEnvironment>;
-    private lookupPluginType: (a: string) => Type<PluginTypeEnvironment>;
-    private isUnionType = isUnionType;
 
-    private pluginValue: CoreObjectValue<PluginTypeEnvironment> | undefined;
-    private drawableValue: CoreObjectValue<PluginTypeEnvironment> | undefined;
-    private elementKind: string | undefined;
-
-<<<<<<< HEAD
-    unionValues(t: UnionType<PluginTypeEnvironment>) {
-=======
     set data(value: PropertiesPanelData) {
         if (value) {
             value.selectedElementsChanged.asObservable().subscribe(this.updateSelectedElements);
@@ -70,64 +50,14 @@
         }
     }
 
-
-    private unionValues(t: UnionType) {
->>>>>>> a900adee
-        // substring necessary to strip the quote marks off the types
-        // that is, the union.types looks like ['"option a"', '"option b"', ...]
-        return [...t.types].map(t => t.name.substring(1, t.name.length - 1));
-    }
-
-    private clear() {
-        this.isEmpty = true;
-        this.fields = {};
-        this.fieldNames = [];
-        this.pluginValue = undefined;
-        this.drawableValue = undefined;
-        this.elementKind = undefined;
-    }
-
-<<<<<<< HEAD
-    @Input()
-    set selectedElements(elements: Set<Bridge> | undefined) {
-        if (elements === undefined) {
-=======
-    updateSelectedElements = (elements: Set<BridgingProxy> | null) => {
-        if (elements === null) {
->>>>>>> a900adee
-            this.clear();
+    updateSelectedElements = (elements: Set<Bridge> | undefined) => {
+        if (elements === undefined || elements.size === 0) {
+            this.isEmpty = true;
         } else {
             const bridge = elements.values().next().value;
-            const values = [...(bridge.core.values).values()];
-            this.pluginValue = values[0] as CoreObjectValue<PluginTypeEnvironment>;
-            this.elementKind = bridge.core.pluginType.name;
-            this.drawableValue = values[1] as CoreObjectValue<PluginTypeEnvironment>;
             this.isEmpty = false;
 
-            // const bridge = elements.values().next().value;
-            // const drawableType = bridge.graph.plugin.typeEnvironment.drawableTypes.get(bridge.core.kind) !;
-
-            // if (bridge.core.type instanceof WrappedScriptObjectType) {
-            //     const pluginType = bridge.core.type;
-
-            //     // TODO: move this to function
-            //     const pluginFields = [...pluginType.members.entries()].map(([n, t]) => [n, pluginType.prettyNames.get(n), t] as [string, string, Type<PluginTypeEnvironment>]);
-            //     const drawableFields = [...drawableType.members.entries()]
-            //         .filter(([n, _]) => !pluginType.members.has(n))
-            //         .map(([n, t]) => [n, drawableType.prettyNames.get(n), t] as [string, string, Type<PluginTypeEnvironment>]);
-
-            //     this.fields = {
-            //         "General": pluginFields,
-            //         "Drawable": drawableFields
-            //     };
-            //     this.fieldNames = Object.keys(this.fields);
-            //     this.element = bridge.proxy;
-
-            //     this.lookupSinapType = (a: string) => bridge.graph.plugin.typeEnvironment.lookupSinapType(a);
-            //     this.lookupPluginType = (a: string) => bridge.graph.plugin.typeEnvironment.lookupPluginType(a);
-            // } else {
-            //     this.clear();
-            // }
+            console.log(bridge);
         }
     }
 }