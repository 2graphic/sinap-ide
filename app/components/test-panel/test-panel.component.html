--- conflicted
+++ resolved
@@ -6,11 +6,7 @@
                 <td>Expected Result</td>
                 <td>Actual Result</td>
             </tr>
-<<<<<<< HEAD
-            <tr *ngFor="let test of tests" [class.bad]="test.output == null || !areEqual(test.output, test.expected)" [class.selected]="selected.has(test)"
-=======
             <tr *ngFor="let test of _data.tests" [class.bad]="test.output == null || !areEqual(test.output.value, test.expected.value)" [class.selected]="_data.selected.has(test)"
->>>>>>> a900adee
                 (click)="select(test)">
                 <td><sinap-type [value]="test.input" [readonly]="false" [focus]="true"></sinap-type></td>
                 <td><sinap-type [value]="test.expected" [readonly]="false"></sinap-type></td>
