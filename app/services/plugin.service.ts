--- conflicted
+++ resolved
@@ -1,9 +1,5 @@
 import { Injectable, Inject, EventEmitter } from '@angular/core';
-<<<<<<< HEAD
 import { Plugin, Program, getInterpreterInfo } from "sinap-core";
-=======
-import { Plugin, PluginLoader, getInterpreterInfo, Program } from "sinap-core";
->>>>>>> 660d7661
 import { TypescriptPluginLoader } from "sinap-typescript";
 import { somePromises, subdirs } from "../util";
 import * as path from "path";
@@ -43,28 +39,12 @@
 @Injectable()
 export class PluginService {
     readonly plugins: Promise<Plugin[]>;
-<<<<<<< HEAD
     private loader = new TypescriptPluginLoader();
 
     constructor() {
         this.plugins = subdirs(PLUGIN_DIRECTORY)
             .then(dirs => somePromises(dirs.map(getInterpreterInfo)))
             .then(infos => somePromises(infos.map(info => this.loader.load(info.interpreterInfo))));
-=======
-    private loader: TypescriptPluginLoader = new TypescriptPluginLoader();
-
-    constructor( @Inject(LocalFileService) private fileService: LocalFileService) {
-        this.plugins = this.fileService.getAppLocations()
-            .then((appLocations) => appLocations.pluginDirectory.getSubDirectories())
-            .then((pluginDirectories) => {
-                const pluginProms = pluginDirectories.map((pluginDir) => {
-                    return getInterpreterInfo(pluginDir.fullName).then((info) => {
-                        return this.loader.load(info.interpreterInfo);
-                    });
-                });
-                return somePromises(pluginProms);
-            });
->>>>>>> 660d7661
     }
 
     public getPluginByKind(kind: string[]): Promise<Plugin> {
