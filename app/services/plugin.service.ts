--- conflicted
+++ resolved
@@ -1,16 +1,11 @@
 import { Injectable, Inject, EventEmitter } from '@angular/core';
-import { Plugin, Program, getInterpreterInfo, PluginInfo } from "sinap-core";
-import { TypescriptPluginLoader } from "sinap-typescript";
 import { somePromises, subdirs, copy, zipFiles, fileStat, tempDir, unzip, closeAfter, getLogger, dirFiles, removeDir, arrayEquals, createDir } from "../util";
 import * as path from "path";
 import { remote } from "electron";
 import { IS_PRODUCTION } from "../constants";
-<<<<<<< HEAD
-=======
 import { Plugin, PluginLoader, getPluginInfo, Program, PluginInfo } from "sinap-core";
 import { TypescriptPluginLoader } from "sinap-typescript";
 
->>>>>>> 705dbcf4
 
 const app = remote.app;
 const LOG = getLogger("plugin.service");
@@ -29,7 +24,6 @@
 
     private loadPlugins(): Promise<Plugin[]> {
         return subdirs(PLUGIN_DIRECTORY)
-<<<<<<< HEAD
             .catch(async err => {
                 if (err && err.code === "ENOENT") {
                     return createDir(PLUGIN_DIRECTORY).then(_ => []);
@@ -37,12 +31,8 @@
                     throw err;
                 }
             })
-            .then(dirs => somePromises(dirs.map(getInterpreterInfo), LOG))
+            .then(dirs => somePromises(dirs.map(getPluginInfo), LOG))
             .then(infos => somePromises(infos.map(info => this.loader.load(info)), LOG));
-=======
-            .then(dirs => somePromises(dirs.map(getPluginInfo)))
-            .then(infos => somePromises(infos.map(info => this.loader.load(info))));
->>>>>>> 705dbcf4
     }
 
     public async getPluginByKind(kind: string[]): Promise<Plugin> {
