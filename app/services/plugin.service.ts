import { Injectable, Inject, EventEmitter } from '@angular/core';
import { Type, ObjectType, CoreModel, Plugin, SerialJSO, loadPluginDir, Program, CoreValue } from "sinap-core";
import { Context, SandboxService, Script } from "../services/sandbox.service";
import { LocalFileService } from "../services/files.service";
import * as MagicConstants from "../models/constants-not-to-be-included-in-beta";

<<<<<<< HEAD
=======
declare class IProgram {
    constructor(graph: SerialJSO);
    run(a: any): any;
}

declare class IOutput {
    states?: any;
    result?: any;
    error?: any;
}
>>>>>>> faffac62

/**
 * The format of the program we get from core,
 * eventually we'll get this from core.
 */
// declare class IProgram {
//     constructor(graph: SerialJSO);
//     run(a: any): any;
// }

// declare type IOutput = { states: any, result: any, error?: any }

// /**
//  * Preferably each dynamically typed value from a plugin would come as a
//  * [Type, any] pair, which could then be wrapped up with an EventEmitter here.
//  */
// export class Value {
//     private _value: any;
//     public changed = new EventEmitter<any>();

//     constructor(public readonly type: string, value: any) {
//         this._value = value;
//     };

//     set value(v: any) {
//         this._value = v;
//         this.changed.emit(v);
//     }

//     get value() {
//         return this._value;
//     }
// }

export class Output {
    constructor(public readonly states: CoreValue[], public readonly result: CoreValue) { };
};

export function isOutput(o: any): o is Output {
    return o && o.states && o.result;
}

// export interface Program {
//     validate(): string[];
//     run(a: any): Output;
// }

<<<<<<< HEAD
// class WrappedProgram implements Program {
//     constructor(private program: IProgram) { };
=======
    validate(): string[] {
        try {
            this.run("");
            return [];
        } catch (e) {
            return [e];
        }
    }
>>>>>>> faffac62

//     validate(): string[] {
//         try {
//             this.run("");
//             return [];
//         } catch (e) {
//             return [e]
//         }
//     }

//     run(a: any): Output {
//         const output = this.program.run(a) as IOutput;

//         if (output.error) {
//             throw output.error;
//         }

//         let states = output.states.map((state: any) => {
//             return new Value("object", {
//                 active: new Value("node", state.active),
//                 inputLeft: new Value("string", state.inputLeft),
//                 message: new Value("string", state.message),
//             });
//         });

//         return new Output(states, new Value("boolean", output.result));
//     }
// }




type StubContext = { global: { "plugin-stub": { "Program": any } } };

@Injectable()
export class PluginService {
    private plugins = new Map<string, Plugin>();
    private programs = new Map<Plugin, Promise<StubContext>>();
    private getResults: Script;
    private addGraph: Script;
    // TODO: load from somewhere
<<<<<<< HEAD
    private pluginKinds = new Map([[MagicConstants.DFA_PLUGIN_KIND, "./plugins/dfa"]]);
=======
    private pluginKinds = new Map([[MagicConstants.DFA_PLUGIN_KIND, "./plugins/dfa-interpreter.ts"]]);
>>>>>>> faffac62

    constructor( @Inject(LocalFileService) private fileService: LocalFileService,
        @Inject(SandboxService) private sandboxService: SandboxService) {
    }

    public getPlugin(kind: string): Promise<Plugin> {
        let plugin = this.plugins.get(kind);
        if (plugin) {
            return Promise.resolve(plugin);
        }
        const directoryName = this.pluginKinds.get(kind);
        if (!directoryName) {
            throw new Error("No plugin installed that can open: " + kind);
        }

        return this.fileService.directoryByName(directoryName).then((directory) => {
            return loadPluginDir(directory, this.fileService).then((plugin) => {
                this.plugins.set(kind, plugin);
                return plugin;
            });
        });
    }

    public getProgram(plugin: Plugin, m: CoreModel): Promise<Program> {
        return this.getProgramContext(plugin).then((context) => {
            const programStub = new context.global['plugin-stub'].Program(m.serialize());
            return new Program(programStub, plugin);
        });
    }

    private getProgramContext(plugin: Plugin) {
        let contextPromise = this.programs.get(plugin);
        if (contextPromise === undefined) {
            const script = this.sandboxService.compileScript(plugin.results.js);
            contextPromise = this.makeProgramContext(script);
            this.programs.set(plugin, contextPromise);
        }
        return contextPromise;
    }

    private makeProgramContext(script: Script): Promise<StubContext> {
        let context: Context = this.sandboxService.createContext({
            global: { "plugin-stub": { "Program": null } }
        });
        return script.runInContext(context).then((_) => context);
    }
}<|MERGE_RESOLUTION|>--- conflicted
+++ resolved
@@ -3,111 +3,6 @@
 import { Context, SandboxService, Script } from "../services/sandbox.service";
 import { LocalFileService } from "../services/files.service";
 import * as MagicConstants from "../models/constants-not-to-be-included-in-beta";
-
-<<<<<<< HEAD
-=======
-declare class IProgram {
-    constructor(graph: SerialJSO);
-    run(a: any): any;
-}
-
-declare class IOutput {
-    states?: any;
-    result?: any;
-    error?: any;
-}
->>>>>>> faffac62
-
-/**
- * The format of the program we get from core,
- * eventually we'll get this from core.
- */
-// declare class IProgram {
-//     constructor(graph: SerialJSO);
-//     run(a: any): any;
-// }
-
-// declare type IOutput = { states: any, result: any, error?: any }
-
-// /**
-//  * Preferably each dynamically typed value from a plugin would come as a
-//  * [Type, any] pair, which could then be wrapped up with an EventEmitter here.
-//  */
-// export class Value {
-//     private _value: any;
-//     public changed = new EventEmitter<any>();
-
-//     constructor(public readonly type: string, value: any) {
-//         this._value = value;
-//     };
-
-//     set value(v: any) {
-//         this._value = v;
-//         this.changed.emit(v);
-//     }
-
-//     get value() {
-//         return this._value;
-//     }
-// }
-
-export class Output {
-    constructor(public readonly states: CoreValue[], public readonly result: CoreValue) { };
-};
-
-export function isOutput(o: any): o is Output {
-    return o && o.states && o.result;
-}
-
-// export interface Program {
-//     validate(): string[];
-//     run(a: any): Output;
-// }
-
-<<<<<<< HEAD
-// class WrappedProgram implements Program {
-//     constructor(private program: IProgram) { };
-=======
-    validate(): string[] {
-        try {
-            this.run("");
-            return [];
-        } catch (e) {
-            return [e];
-        }
-    }
->>>>>>> faffac62
-
-//     validate(): string[] {
-//         try {
-//             this.run("");
-//             return [];
-//         } catch (e) {
-//             return [e]
-//         }
-//     }
-
-//     run(a: any): Output {
-//         const output = this.program.run(a) as IOutput;
-
-//         if (output.error) {
-//             throw output.error;
-//         }
-
-//         let states = output.states.map((state: any) => {
-//             return new Value("object", {
-//                 active: new Value("node", state.active),
-//                 inputLeft: new Value("string", state.inputLeft),
-//                 message: new Value("string", state.message),
-//             });
-//         });
-
-//         return new Output(states, new Value("boolean", output.result));
-//     }
-// }
-
-
-
 
 type StubContext = { global: { "plugin-stub": { "Program": any } } };
 
@@ -118,11 +13,7 @@
     private getResults: Script;
     private addGraph: Script;
     // TODO: load from somewhere
-<<<<<<< HEAD
     private pluginKinds = new Map([[MagicConstants.DFA_PLUGIN_KIND, "./plugins/dfa"]]);
-=======
-    private pluginKinds = new Map([[MagicConstants.DFA_PLUGIN_KIND, "./plugins/dfa-interpreter.ts"]]);
->>>>>>> faffac62
 
     constructor( @Inject(LocalFileService) private fileService: LocalFileService,
         @Inject(SandboxService) private sandboxService: SandboxService) {
