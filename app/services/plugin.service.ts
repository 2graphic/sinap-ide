--- conflicted
+++ resolved
@@ -4,28 +4,8 @@
 import { LocalFileService } from "../services/files.service";
 import { somePromises } from "../util";
 
-<<<<<<< HEAD
-// Similar to Promise.all. However, this will always resolve and ignore rejected promises.
-function somePromises<T>(promises: Iterable<Promise<T>>): Promise<T[]> {
-    let result: Promise<T[]> = Promise.resolve([]);
 
-    for (const promise of promises) {
-        result = result.then((arr) => {
-            return promise.then((ele) => {
-                arr.push(ele);
-                return arr;
-            }).catch((err) => {
-                console.log(err);
-                return arr;
-            });
-        });
-    }
-
-    return result;
-}
-=======
 type StubContext = { global: { "plugin-stub": { "Program": any } } };
->>>>>>> 33771033
 
 export class PluginData {
     constructor(readonly path: string[], readonly description: string) {
