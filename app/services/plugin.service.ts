import { Injectable, Inject, EventEmitter } from '@angular/core';
<<<<<<< HEAD
import { Plugin, Program, getInterpreterInfo } from "sinap-core";
import { TypescriptPluginLoader } from "sinap-typescript";
import { somePromises, subdirs, copy, zipFiles, fileStat, tempDir, unzip, closeAfter, getLogger, dirFiles, removeDir } from "../util";
import * as path from "path";
import { remote } from "electron";
import { IS_PRODUCTION } from "../constants";
=======
import { somePromises, subdirs, arrayEquals } from "../util";
import * as path from "path";
import { remote } from 'electron';
let { app } = remote;
import { IS_PRODUCTION } from "../constants";
import { Plugin, PluginLoader, getInterpreterInfo, Program, PluginInfo } from "sinap-core";
import { TypescriptPluginLoader } from "sinap-typescript";
>>>>>>> 17c99ad9

const app = remote.app;
const LOG = getLogger("plugin.service");


export const PLUGIN_DIRECTORY = IS_PRODUCTION ? path.join(app.getAppPath(), "..", "app", "plugins") : "./plugins";
export const ROOT_DIRECTORY = IS_PRODUCTION ? path.join(app.getAppPath(), "..", "app") : ".";

export const PLUGIN_DIRECTORY = IS_PRODUCTION ? path.join(app.getAppPath(), "..", "app", "plugins") : "./plugins";

@Injectable()
export class PluginService {
    readonly plugins: Promise<Plugin[]>;
<<<<<<< HEAD
    private loader = new TypescriptPluginLoader();

    constructor() {
        this.plugins = subdirs(PLUGIN_DIRECTORY)
            .then(dirs => somePromises(dirs.map(getInterpreterInfo), LOG))
            .then(infos => somePromises(infos.map(info => this.loader.load(info.interpreterInfo)), LOG));
=======
    private loader: TypescriptPluginLoader = new TypescriptPluginLoader(ROOT_DIRECTORY);

    constructor() {
        this.plugins = this.loadPlugins();
>>>>>>> 17c99ad9
    }

    private loadPlugins() {
        return subdirs(PLUGIN_DIRECTORY)
            .then(dirs => somePromises(dirs.map(getInterpreterInfo)))
            .then(infos => somePromises(infos.map(info => this.loader.load(info))));
    }

    public async getPluginByKind(kind: string[]): Promise<Plugin> {
        const plugins = await this.plugins;
        const matches = plugins.filter((plugin) => arrayEquals(kind, plugin.pluginInfo.pluginKind));
        const pluginName = JSON.stringify(kind);
        if (matches.length === 0) {
            throw new Error(`Could not find a plugin with kind ${pluginName}`);
        } else if (matches.length > 1) {
            throw new Error(`Found multiple plugins matching kind ${pluginName}`);
        } else {
            return matches[0];
        }
    }

    public get pluginData(): Promise<PluginInfo[]> {
        return this.plugins.then((plugins) => {
            return plugins.map((plugin) => plugin.pluginInfo);
        });
    }

    public async importPlugin(dir: string): Promise<void> {
        // Recursively progress through directories until we get interpreter info.
        const dest = path.join(PLUGIN_DIRECTORY, path.basename(dir));
        LOG.log(`Importing plugins from ${dir} to ${dest}.`);
        return await copy(dir, dest);
    }

    public async removePlugin(plugin: Plugin): Promise<void> {
        LOG.info(`Removing the ${path.basename(plugin.pluginInfo.directory)} plugin.`);
        await removeDir(plugin.pluginInfo.directory);
    }

    public exportPlugins(dest: string): Promise<void> {
        return zipFiles(PLUGIN_DIRECTORY, dest);
    }
}<|MERGE_RESOLUTION|>--- conflicted
+++ resolved
@@ -1,20 +1,10 @@
 import { Injectable, Inject, EventEmitter } from '@angular/core';
-<<<<<<< HEAD
-import { Plugin, Program, getInterpreterInfo } from "sinap-core";
+import { Plugin, Program, getInterpreterInfo, PluginInfo } from "sinap-core";
 import { TypescriptPluginLoader } from "sinap-typescript";
-import { somePromises, subdirs, copy, zipFiles, fileStat, tempDir, unzip, closeAfter, getLogger, dirFiles, removeDir } from "../util";
+import { somePromises, subdirs, copy, zipFiles, fileStat, tempDir, unzip, closeAfter, getLogger, dirFiles, removeDir, arrayEquals } from "../util";
 import * as path from "path";
 import { remote } from "electron";
 import { IS_PRODUCTION } from "../constants";
-=======
-import { somePromises, subdirs, arrayEquals } from "../util";
-import * as path from "path";
-import { remote } from 'electron';
-let { app } = remote;
-import { IS_PRODUCTION } from "../constants";
-import { Plugin, PluginLoader, getInterpreterInfo, Program, PluginInfo } from "sinap-core";
-import { TypescriptPluginLoader } from "sinap-typescript";
->>>>>>> 17c99ad9
 
 const app = remote.app;
 const LOG = getLogger("plugin.service");
@@ -23,30 +13,19 @@
 export const PLUGIN_DIRECTORY = IS_PRODUCTION ? path.join(app.getAppPath(), "..", "app", "plugins") : "./plugins";
 export const ROOT_DIRECTORY = IS_PRODUCTION ? path.join(app.getAppPath(), "..", "app") : ".";
 
-export const PLUGIN_DIRECTORY = IS_PRODUCTION ? path.join(app.getAppPath(), "..", "app", "plugins") : "./plugins";
-
 @Injectable()
 export class PluginService {
     readonly plugins: Promise<Plugin[]>;
-<<<<<<< HEAD
-    private loader = new TypescriptPluginLoader();
-
-    constructor() {
-        this.plugins = subdirs(PLUGIN_DIRECTORY)
-            .then(dirs => somePromises(dirs.map(getInterpreterInfo), LOG))
-            .then(infos => somePromises(infos.map(info => this.loader.load(info.interpreterInfo)), LOG));
-=======
     private loader: TypescriptPluginLoader = new TypescriptPluginLoader(ROOT_DIRECTORY);
 
     constructor() {
         this.plugins = this.loadPlugins();
->>>>>>> 17c99ad9
     }
 
     private loadPlugins() {
         return subdirs(PLUGIN_DIRECTORY)
-            .then(dirs => somePromises(dirs.map(getInterpreterInfo)))
-            .then(infos => somePromises(infos.map(info => this.loader.load(info))));
+            .then(dirs => somePromises(dirs.map(getInterpreterInfo), LOG))
+            .then(infos => somePromises(infos.map(info => this.loader.load(info)), LOG));
     }
 
     public async getPluginByKind(kind: string[]): Promise<Plugin> {
@@ -76,8 +55,8 @@
     }
 
     public async removePlugin(plugin: Plugin): Promise<void> {
-        LOG.info(`Removing the ${path.basename(plugin.pluginInfo.directory)} plugin.`);
-        await removeDir(plugin.pluginInfo.directory);
+        LOG.info(`Removing the ${plugin.pluginInfo.pluginKind.join(".")} plugin.`);
+        await removeDir(plugin.pluginInfo.interpreterInfo.directory);
     }
 
     public exportPlugins(dest: string): Promise<void> {
