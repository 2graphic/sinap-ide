import { Injectable, Inject } from '@angular/core';
import { PropertiedEntity, PropertyList } from "../components/properties-panel/properties-panel.component";

<<<<<<< HEAD
import { Type, ObjectType, Plugin, CoreGraph } from "sinap-core";
=======
import { Type, MetaType, ClassMetaType, parseScope } from "sinap-core";
import * as Core from '../models/core';
import { Object as SinapObject } from "../models/object";
import { Program, ProgramInput, ProgramOutput } from "../models/plugin";
>>>>>>> 8eb21fa8
import { Context, SandboxService, Script } from "../services/sandbox.service";
import { FileService } from "../services/files.service";
import { SerializerService } from "../services/serializer.service"
import * as MagicConstants from "../models/constants-not-to-be-included-in-beta";

<<<<<<< HEAD
// TODO:
// this file has a bunch of calls to 
// `instanceof` that could probably be encoded in the 
// type system
=======
export class PluginPropertyData implements Core.PluginData {
    backer: any = {};
    object: SinapObject;
    constructor(public kind: string, t: ClassMetaType) {
        this.object = new SinapObject(t, this.backer);
    }
}

type Definitions = {
    all: Map<string, MetaType>,
    nodes: Map<string, ClassMetaType>,
    edges: Map<string, ClassMetaType>,
    graphs: Map<string, ClassMetaType>,
};

class Validator {
    plugin: ConcretePlugin;
    nodes = new Map<string, ClassMetaType>();
    edges = new Map<string, [ClassMetaType, ClassMetaType]>();

    constructor(definitions: Definitions) {
        this.nodes = definitions.nodes;

        for (const [edgeType, values] of definitions.edges.entries()) {
            const [st, dt] = [values.typeOf("source"), values.typeOf("destination")];
            if (!((st instanceof ClassMetaType) && (dt instanceof ClassMetaType))) {
                throw "Validator.constructor: inconsistancy error";
            }
            this.edges.set(edgeType, [st, dt]);
        }
    }

    isValidEdge(t: string, src: string, dst: string): boolean {
        const edgets = this.edges.get(t);
        const srct = this.nodes.get(src);
        const dstt = this.nodes.get(dst);
        if (!edgets || !srct || !dstt) {
            throw "validator state error";
        }
        const [srce, dste] = edgets;
        return srct.subtype(srce) && dstt.subtype(dste);
    }
}

class ConcretePlugin implements Core.Plugin {
    kind = MagicConstants.DFA_PLUGIN_KIND;

    get nodeTypes() {
        return this.definitions.nodes.keys();
    }
    get edgeTypes() {
        return this.definitions.nodes.keys();
    }

    validator: Validator;

    constructor(private definitions: Definitions, public script: Script) {
        this.validator = new Validator(definitions);
    }

    graphPluginData(kind: string) {
        const type = this.definitions.graphs.get(kind);
        if (!type) {
            throw "type not found";
        }
        return new PluginPropertyData(kind, type);
    }
    nodePluginData(kind: string) {
        const type = this.definitions.nodes.get(kind);
        if (!type) {
            throw "type not found";
        }
        return new PluginPropertyData(kind, type);
    }
    edgePluginData(kind: string) {
        const type = this.definitions.edges.get(kind);
        if (!type) {
            throw "type not found";
        }
        return new PluginPropertyData(kind, type);
    };
}
>>>>>>> 8eb21fa8

@Injectable()
export class PluginService {
    private plugins = new Map<string, Plugin>();
    private interpretCode: Script;
    private runInputCode: Script;
    // TODO: load from somewhere
    private pluginKinds = new Map([[MagicConstants.DFA_PLUGIN_KIND, "./dfa-definition.sinapdef"]])

    constructor( @Inject(FileService) private fileService: FileService,
        @Inject(SandboxService) private sandboxService: SandboxService) {
        this.interpretCode = sandboxService.compileScript(`
            try{
                sinap.__program = module.interpret(new module.Graph(sinap.__graph));
            } catch (err) {
                sinap.__err = err.toString();
            }`);
        // TODO: Make sure that there is nothing weird about the output returned from the plugin
        // (such as an infinite loop for toString). Maybe make sure that it is JSON only?
        this.runInputCode = sandboxService.compileScript(`
            try {
                sinap.__result = sinap.__program.run(sinap.__input)
            } catch (err) {
                sinap.__err = err.toString();
            }
        `);
    }

<<<<<<< HEAD
    public getPlugin(kind: string){
        let plugin = this.plugins.get(kind);
        if (plugin){
            return plugin;
        }
        const fileName = this.pluginKinds.get(kind);
        if (! fileName){
            throw "Plugin not installed";
=======
    // graph should be a serialized graph.
    public getInterpreter(graph: any): Promise<Program> {
        let context = this.getPlugin(graph.plugin).then((plugin) => {
            return this.getContext(plugin.script);
        });

        return context.then((context: Context): Promise<Program> => {
            context.sinap.__graph = graph;
            return this.interpretCode.runInContext(context)
                .then((_): Program => {
                    if (!context.sinap.__program) {
                        return Promise.reject(context.sinap.__err) as any;
                    } else {
                        return {
                            run: (input: ProgramInput): Promise<ProgramOutput> => {
                                context.sinap.__input = input;
                                context.sinap.__err = null;
                                return this.runInputCode.runInContext(context)
                                    .then((_) => {
                                        if (context.sinap.__err) {
                                            return Promise.reject(context.sinap.__err) as any;
                                        } else {
                                            return context.sinap.__result;
                                        }
                                    });
                            },
                            compilationMessages: context.sinap.__program.compilationMessages
                        };
                    }
                });
        })
    }

    public getPlugin(kind: string): Promise<ConcretePlugin> {
        const loadedPlugin = this.plugins.get(kind);
        if (loadedPlugin) {
            return loadedPlugin;
>>>>>>> 8eb21fa8
        }
        plugin = new Plugin(fileName);
        this.plugins.set(kind, plugin);
        return plugin;
    }

    private getContext(script: Script): Promise<Context> {
        let context: Context = this.sandboxService.createContext({
            sinap: {
                __program: null,
                __graph: null,
                __input: null,
                __err: null,
                __result: null
            },
        });

        return script.runInContext(context).then((_) => context);
    }
}<|MERGE_RESOLUTION|>--- conflicted
+++ resolved
@@ -1,108 +1,10 @@
 import { Injectable, Inject } from '@angular/core';
 import { PropertiedEntity, PropertyList } from "../components/properties-panel/properties-panel.component";
 
-<<<<<<< HEAD
 import { Type, ObjectType, Plugin, CoreGraph } from "sinap-core";
-=======
-import { Type, MetaType, ClassMetaType, parseScope } from "sinap-core";
-import * as Core from '../models/core';
-import { Object as SinapObject } from "../models/object";
-import { Program, ProgramInput, ProgramOutput } from "../models/plugin";
->>>>>>> 8eb21fa8
 import { Context, SandboxService, Script } from "../services/sandbox.service";
 import { FileService } from "../services/files.service";
-import { SerializerService } from "../services/serializer.service"
 import * as MagicConstants from "../models/constants-not-to-be-included-in-beta";
-
-<<<<<<< HEAD
-// TODO:
-// this file has a bunch of calls to 
-// `instanceof` that could probably be encoded in the 
-// type system
-=======
-export class PluginPropertyData implements Core.PluginData {
-    backer: any = {};
-    object: SinapObject;
-    constructor(public kind: string, t: ClassMetaType) {
-        this.object = new SinapObject(t, this.backer);
-    }
-}
-
-type Definitions = {
-    all: Map<string, MetaType>,
-    nodes: Map<string, ClassMetaType>,
-    edges: Map<string, ClassMetaType>,
-    graphs: Map<string, ClassMetaType>,
-};
-
-class Validator {
-    plugin: ConcretePlugin;
-    nodes = new Map<string, ClassMetaType>();
-    edges = new Map<string, [ClassMetaType, ClassMetaType]>();
-
-    constructor(definitions: Definitions) {
-        this.nodes = definitions.nodes;
-
-        for (const [edgeType, values] of definitions.edges.entries()) {
-            const [st, dt] = [values.typeOf("source"), values.typeOf("destination")];
-            if (!((st instanceof ClassMetaType) && (dt instanceof ClassMetaType))) {
-                throw "Validator.constructor: inconsistancy error";
-            }
-            this.edges.set(edgeType, [st, dt]);
-        }
-    }
-
-    isValidEdge(t: string, src: string, dst: string): boolean {
-        const edgets = this.edges.get(t);
-        const srct = this.nodes.get(src);
-        const dstt = this.nodes.get(dst);
-        if (!edgets || !srct || !dstt) {
-            throw "validator state error";
-        }
-        const [srce, dste] = edgets;
-        return srct.subtype(srce) && dstt.subtype(dste);
-    }
-}
-
-class ConcretePlugin implements Core.Plugin {
-    kind = MagicConstants.DFA_PLUGIN_KIND;
-
-    get nodeTypes() {
-        return this.definitions.nodes.keys();
-    }
-    get edgeTypes() {
-        return this.definitions.nodes.keys();
-    }
-
-    validator: Validator;
-
-    constructor(private definitions: Definitions, public script: Script) {
-        this.validator = new Validator(definitions);
-    }
-
-    graphPluginData(kind: string) {
-        const type = this.definitions.graphs.get(kind);
-        if (!type) {
-            throw "type not found";
-        }
-        return new PluginPropertyData(kind, type);
-    }
-    nodePluginData(kind: string) {
-        const type = this.definitions.nodes.get(kind);
-        if (!type) {
-            throw "type not found";
-        }
-        return new PluginPropertyData(kind, type);
-    }
-    edgePluginData(kind: string) {
-        const type = this.definitions.edges.get(kind);
-        if (!type) {
-            throw "type not found";
-        }
-        return new PluginPropertyData(kind, type);
-    };
-}
->>>>>>> 8eb21fa8
 
 @Injectable()
 export class PluginService {
@@ -131,7 +33,6 @@
         `);
     }
 
-<<<<<<< HEAD
     public getPlugin(kind: string){
         let plugin = this.plugins.get(kind);
         if (plugin){
@@ -140,45 +41,6 @@
         const fileName = this.pluginKinds.get(kind);
         if (! fileName){
             throw "Plugin not installed";
-=======
-    // graph should be a serialized graph.
-    public getInterpreter(graph: any): Promise<Program> {
-        let context = this.getPlugin(graph.plugin).then((plugin) => {
-            return this.getContext(plugin.script);
-        });
-
-        return context.then((context: Context): Promise<Program> => {
-            context.sinap.__graph = graph;
-            return this.interpretCode.runInContext(context)
-                .then((_): Program => {
-                    if (!context.sinap.__program) {
-                        return Promise.reject(context.sinap.__err) as any;
-                    } else {
-                        return {
-                            run: (input: ProgramInput): Promise<ProgramOutput> => {
-                                context.sinap.__input = input;
-                                context.sinap.__err = null;
-                                return this.runInputCode.runInContext(context)
-                                    .then((_) => {
-                                        if (context.sinap.__err) {
-                                            return Promise.reject(context.sinap.__err) as any;
-                                        } else {
-                                            return context.sinap.__result;
-                                        }
-                                    });
-                            },
-                            compilationMessages: context.sinap.__program.compilationMessages
-                        };
-                    }
-                });
-        })
-    }
-
-    public getPlugin(kind: string): Promise<ConcretePlugin> {
-        const loadedPlugin = this.plugins.get(kind);
-        if (loadedPlugin) {
-            return loadedPlugin;
->>>>>>> 8eb21fa8
         }
         plugin = new Plugin(fileName);
         this.plugins.set(kind, plugin);
