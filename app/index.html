--- conflicted
+++ resolved
@@ -6,14 +6,7 @@
     <title>Sinap</title>
     <meta charset="UTF-8">
     <meta name="viewport" content="width=device-width, initial-scale=1">
-<<<<<<< HEAD
     <link rel="stylesheet" href="${require('./styles/styles.scss')}">
-    <script src="./vendor.bundle.js"></script>
-=======
-    <!-- TODO: I'm not satisfied with the way we're including CSS here. -->
-    <link rel="stylesheet" href="${require('!!file-loader!../node_modules/reset-css/reset.css')}">
-    <link rel="stylesheet" href="${require('!!file-loader!./styles/styles.css')}">
->>>>>>> ecde58a9
 </head>
 
 <body>
