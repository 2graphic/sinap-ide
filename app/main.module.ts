// File: main.module.ts
// Created by: CJ Dimaano
// Date created: October 10, 2016
//
// This is the main application module. It is used to keep track of context
// information for the main application window.
//


import { NgModule } from "@angular/core";
import { BrowserModule } from "@angular/platform-browser";

import { FormsModule } from '@angular/forms';

import { InlineSVGModule } from 'ng-inline-svg';
import { ResizableModule } from 'angular-resizable-element';

import { MainComponent } from "./components/main/main.component";
import { CollapsibleListComponent } from "./components/collapsible-list/collapsible-list.component";
import { DynamicPanelComponent, DynamicPanelDirective } from "./components/dynamic-panel/dynamic-panel";
import { PropertiesPanelComponent } from "./components/properties-panel/properties-panel.component";
import { ToolsPanelComponent } from "./components/tools-panel/tools-panel.component";
import { FilesPanelComponent } from "./components/files-panel/files-panel.component";
import { InputPanelComponent } from "./components/input-panel/input-panel.component";
import { TestPanelComponent } from "./components/test-panel/test-panel.component";
import { GraphEditorComponent } from "./components/graph-editor/graph-editor.component";
import { StatusBarComponent } from "./components/status-bar/status-bar.component";
import { TabBarComponent } from "./components/tab-bar/tab-bar.component";

import { TypeInjectorComponent } from "./components/types/type-injector/type-injector.component";
import { StringTypeComponent } from "./components/types/string-type/string-type.component";
import { BooleanTypeComponent } from "./components/types/boolean-type/boolean-type.component";
import { ObjectTypeComponent } from "./components/types/object-type/object-type.component";
import { NodeTypeComponent } from "./components/types/node-type/node-type.component";
import { ListTypeComponent } from "./components/types/list-type/list-type.component";
import { UnionTypeComponent } from "./components/types/union-type/union-type.component";
import { NumberTypeComponent } from "./components/types/number-type/number-type.component";
import { ColorTypeComponent } from "./components/types/color-type/color-type.component";
import { MapTypeComponent } from "./components/types/map-type/map-type.component";

@NgModule({
    imports: [
        BrowserModule,
        FormsModule,
        InlineSVGModule,
        ResizableModule
    ],
    declarations: [
        MainComponent,
        CollapsibleListComponent,
        DynamicPanelComponent,
        DynamicPanelDirective,
        PropertiesPanelComponent,
        ToolsPanelComponent,
        FilesPanelComponent,
        InputPanelComponent,
        TestPanelComponent,
        GraphEditorComponent,
        StatusBarComponent,
        TabBarComponent,
        TypeInjectorComponent,
        StringTypeComponent,
        BooleanTypeComponent,
        ObjectTypeComponent,
        NodeTypeComponent,
<<<<<<< HEAD
        ListTypeComponent,
        UnionTypeComponent,
        NumberTypeComponent,
        ColorTypeComponent,
        MapTypeComponent,
=======
        ListTypeComponent
    ],
    entryComponents: [
        CollapsibleListComponent,
        FilesPanelComponent,
        PropertiesPanelComponent,
        ToolsPanelComponent,
        TestPanelComponent,
        InputPanelComponent
>>>>>>> a900adee
    ],
    bootstrap: [MainComponent]
})
export class MainModule { }<|MERGE_RESOLUTION|>--- conflicted
+++ resolved
@@ -43,7 +43,7 @@
         BrowserModule,
         FormsModule,
         InlineSVGModule,
-        ResizableModule
+        ResizableModule,
     ],
     declarations: [
         MainComponent,
@@ -63,14 +63,12 @@
         BooleanTypeComponent,
         ObjectTypeComponent,
         NodeTypeComponent,
-<<<<<<< HEAD
         ListTypeComponent,
         UnionTypeComponent,
         NumberTypeComponent,
         ColorTypeComponent,
         MapTypeComponent,
-=======
-        ListTypeComponent
+        ListTypeComponent,
     ],
     entryComponents: [
         CollapsibleListComponent,
@@ -78,8 +76,7 @@
         PropertiesPanelComponent,
         ToolsPanelComponent,
         TestPanelComponent,
-        InputPanelComponent
->>>>>>> a900adee
+        InputPanelComponent,
     ],
     bootstrap: [MainComponent]
 })
