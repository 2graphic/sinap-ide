// File: dynamic-component.component.ts
// Created by: Daniel James
// Date created: January 30, 2017
//


import { Component, ViewContainerRef, ViewChild, ComponentFactoryResolver, ComponentRef, OnInit, Type, ReflectiveInjector } from '@angular/core';
import { Title } from '@angular/platform-browser';
import { WindowService, WindowDelegate } from './../../services/window.service';
import { ModalComponent, ModalInfo } from "./../../../models/modal-window";

<<<<<<< HEAD
import { NewFileComponent } from './../../../components/new-file/new-file.component'; // TODO, shorter way to do this...?
import { PluginManager } from "../../../components/plugin-manager/plugin-manager";
=======
import { NewFileComponent } from './../../../components/new-file/new-file.component';
>>>>>>> 1195d33d

/**
 * This component loads one of the components specified in componentMap depending on ModalInfo.kind for this window.
 */
@Component({
    selector: 'sinap-dynamic-component',
    entryComponents: [NewFileComponent, PluginManager],
    template: `<div #container></div>`,
    providers: [WindowService]
})
export class DynamicComponent implements WindowDelegate, OnInit {
    private currentComponent: ComponentRef<any>;

    @ViewChild('container', { read: ViewContainerRef })
    private container: ViewContainerRef;

    /**
     * Add the type information for each component you want this component to be able to create.
     */
    private componentMap = new Map<string, [string, Type<ModalComponent>]>(
        [["sinap-new-file", ["New File", NewFileComponent]]]
        // Preferences, etc...
    );

    constructor(private resolver: ComponentFactoryResolver, private titleService: Title, private windowService: WindowService) { }

<<<<<<< HEAD
    ngAfterViewInit() {
        this.componentMap = new Map<string, [string, Type<ModalComponent>]>();
        this.componentMap.set("sinap-new-file", ["New File", NewFileComponent]);
        this.componentMap.set("plugin-manager", ["Manage Plugins", PluginManager]);
        const windowInfo = this.windowService.windowInfo;
        if (windowInfo) {
            const componentInfo = this.componentMap.get(windowInfo.selector);
            if (componentInfo) {
                const injector = ReflectiveInjector.fromResolvedProviders([], this.container.parentInjector);
=======
    ngOnInit() {
        this.windowService.windowDelegate = this;
    }

    newWindow = (windowInfo: ModalInfo) => {
        this.container.clear();
        const componentInfo = this.componentMap.get(windowInfo.selector);

        if (componentInfo) {
            const injector = ReflectiveInjector.fromResolvedProviders([], this.container.parentInjector);
>>>>>>> 1195d33d

            const [name, componentType] = componentInfo;

            this.titleService.setTitle(name);

            const factory = this.resolver.resolveComponentFactory(componentType);
            const component = factory.create(injector);
            component.instance.modalInfo = windowInfo;
            this.container.insert(component.hostView);

            component.changeDetectorRef.detectChanges();
        };
    }
}<|MERGE_RESOLUTION|>--- conflicted
+++ resolved
@@ -9,12 +9,8 @@
 import { WindowService, WindowDelegate } from './../../services/window.service';
 import { ModalComponent, ModalInfo } from "./../../../models/modal-window";
 
-<<<<<<< HEAD
 import { NewFileComponent } from './../../../components/new-file/new-file.component'; // TODO, shorter way to do this...?
 import { PluginManager } from "../../../components/plugin-manager/plugin-manager";
-=======
-import { NewFileComponent } from './../../../components/new-file/new-file.component';
->>>>>>> 1195d33d
 
 /**
  * This component loads one of the components specified in componentMap depending on ModalInfo.kind for this window.
@@ -41,17 +37,6 @@
 
     constructor(private resolver: ComponentFactoryResolver, private titleService: Title, private windowService: WindowService) { }
 
-<<<<<<< HEAD
-    ngAfterViewInit() {
-        this.componentMap = new Map<string, [string, Type<ModalComponent>]>();
-        this.componentMap.set("sinap-new-file", ["New File", NewFileComponent]);
-        this.componentMap.set("plugin-manager", ["Manage Plugins", PluginManager]);
-        const windowInfo = this.windowService.windowInfo;
-        if (windowInfo) {
-            const componentInfo = this.componentMap.get(windowInfo.selector);
-            if (componentInfo) {
-                const injector = ReflectiveInjector.fromResolvedProviders([], this.container.parentInjector);
-=======
     ngOnInit() {
         this.windowService.windowDelegate = this;
     }
@@ -62,7 +47,6 @@
 
         if (componentInfo) {
             const injector = ReflectiveInjector.fromResolvedProviders([], this.container.parentInjector);
->>>>>>> 1195d33d
 
             const [name, componentType] = componentInfo;
 
